--- conflicted
+++ resolved
@@ -17,7 +17,6 @@
         }
     }
 
-<<<<<<< HEAD
     // When multiple operations are traced by resource estimator,
     // it should report cumulative statistics in the end.
     operation Operation_1_of_2() : Unit
@@ -36,7 +35,7 @@
             Rx(0.42, b);
             CNOT(b, c);
             return M(c);
-=======
+
     // Tests for Depth and Width lower bounds
     operation DepthDifferentQubits () : Unit
     {
@@ -54,7 +53,6 @@
         }
         using(q = Qubit()) {
             T(q);
->>>>>>> a268e084
         }
     }
 }