﻿// Copyright (c) Microsoft Corporation. All rights reserved.
// Licensed under the MIT License.

namespace Microsoft.Quantum.QsCompiler.CsharpGeneration

open System
open System.Collections.Generic
open System.Collections.Immutable
open System.Linq
open System.Reflection

open Microsoft.CodeAnalysis
open Microsoft.CodeAnalysis.CSharp.Syntax
open Microsoft.CodeAnalysis.Formatting

open Microsoft.Quantum.RoslynWrapper
open Microsoft.Quantum.QsCompiler
open Microsoft.Quantum.QsCompiler.DataTypes
open Microsoft.Quantum.QsCompiler.ReservedKeywords
open Microsoft.Quantum.QsCompiler.SyntaxTokens 
open Microsoft.Quantum.QsCompiler.SyntaxTree
open Microsoft.Quantum.QsCompiler.SyntaxExtensions
open Microsoft.Quantum.QsCompiler.Transformations.Core
open Microsoft.Quantum.QsCompiler.Transformations.BasicTransformations


/// ---------------------------------------------------------------------------
/// The code generation for the simulation runtime. C# code
/// for Quantum simulation is generated using the Roslyn compiler.
/// It uses BrightSword's (John Azariah's) F# wrapper for easier readability.
/// ---------------------------------------------------------------------------
module SimulationCode =
    open System.Globalization
    
    type CodegenContext with
        member this.setCallable (op: QsCallable) = { this with current = (Some op.FullName); signature = (Some op.Signature) }
        member this.setUdt (udt: QsCustomType) = { this with current = (Some udt.FullName) }

    let autoNamespaces =  
        [
            "System"
            "Microsoft.Quantum.Core"
            "Microsoft.Quantum.Intrinsic"
            "Microsoft.Quantum.Simulation.Core" 
        ]

    let funcsAsProps = [
        ("Length", { Namespace = "Microsoft.Quantum.Core" |> NonNullable<String>.New; Name = "Length" |> NonNullable<String>.New } )
        ("Start",  { Namespace = "Microsoft.Quantum.Core" |> NonNullable<String>.New; Name = "RangeStart" |> NonNullable<String>.New } )
        ("End",    { Namespace = "Microsoft.Quantum.Core" |> NonNullable<String>.New; Name = "RangeEnd" |> NonNullable<String>.New } )
        ("Step",   { Namespace = "Microsoft.Quantum.Core" |> NonNullable<String>.New; Name = "RangeStep" |> NonNullable<String>.New } )
    ]
    
    let isCurrentOp context n = match context.current with | None -> false | Some name ->  name = n

    let prependNamespaceString (name : QsQualifiedName) = 
        let pieces = name.Namespace.Value.Split([|'.'|]) |> String.Concat
        pieces + name.Name.Value

    let needsFullPath context (op:QsQualifiedName) = 
        let hasMultipleDefinitions() = if context.byName.ContainsKey op.Name then context.byName.[op.Name].Length > 1 else false
        let sameNamespace = match context.current with | None -> false | Some n -> n.Namespace = op.Namespace

        if sameNamespace then 
            false
        elif hasMultipleDefinitions() then
            true
        else
            not (autoNamespaces |> List.contains op.Namespace.Value)
            
    let getTypeParameters types = 
        let findAll (t: ResolvedType) = t.ExtractAll (fun item -> item.Resolution |> function 
            | QsTypeKind.TypeParameter tp -> seq{ yield tp }
            | _ -> Enumerable.Empty())
        types 
        |> Seq.collect findAll 
        |> Seq.distinctBy (fun tp -> tp.Origin, tp.TypeName)
        |> Seq.toList

    let getAllItems itemBase t = 
        let rec getItems (acc : Queue<ExpressionSyntax>) current = function 
            | Tuple ts -> ts |> Seq.iteri (fun i x -> getItems acc (current <|.|> ``ident`` ("Item" + (i+1).ToString())) x)
            | _ -> acc.Enqueue current
        let items = Queue() 
        getItems items itemBase t
        items

    let hasTypeParameters types = not (getTypeParameters types).IsEmpty
   
    let justTheName context (n: QsQualifiedName) =
        if needsFullPath context n then n.Namespace.Value + "." + n.Name.Value else n.Name.Value

    let isGeneric context (n: QsQualifiedName) =
        if context.allCallables.ContainsKey n then
            let signature = context.allCallables.[n].Signature
            let tIn = signature.ArgumentType
            let tOut = signature.ReturnType
            hasTypeParameters [tIn;tOut]
        else
            false

    let findUdt context (name:QsQualifiedName) = context.allUdts.[name]

    let isUdt context (name:QsQualifiedName) = context.allUdts.TryGetValue name

    let inAndOutputType (qsharpType: ResolvedType) =
        match qsharpType.Resolution with
        | QsTypeKind.Operation ((tIn, tOut), _) -> (tIn, tOut)
        | QsTypeKind.Function (tIn, tOut)       -> (tIn, tOut)
// TODO: Diagnostics
        | _ -> failwith "Invalid ResolvedType for callable definition"  

    let hasAdjointControlled functors =    
        let oneFunctor (adj,ctrl) f = 
            match f with 
            | QsFunctor.Adjoint    -> (true, ctrl) 
            | QsFunctor.Controlled -> (adj, true)
        match functors with 
        | Value fs -> fs |> Seq.fold oneFunctor (false,false)
// TODO: Diagnostics
        | Null -> (true, true)

   // Maps Q# types to their corresponding Roslyn type
    let rec roslynTypeName context (qsharpType:ResolvedType) : string =
        match qsharpType.Resolution with
        | QsTypeKind.UnitType      -> "QVoid"
        | QsTypeKind.Int           -> "Int64"
        | QsTypeKind.BigInt        -> "System.Numerics.BigInteger"
        | QsTypeKind.Double        -> "Double"
        | QsTypeKind.Bool          -> "Boolean"
        | QsTypeKind.String        -> "String"
        | QsTypeKind.Qubit         -> "Qubit"
        | QsTypeKind.Result        -> "Result"
        | QsTypeKind.Pauli         -> "Pauli"
        | QsTypeKind.Range         -> "QRange"
        | QsTypeKind.ArrayType arrayType    -> sprintf "IQArray<%s>" (arrayType |> roslynTypeName context)
        | QsTypeKind.TupleType tupleType    -> tupleType |> roslynTupleTypeName context
        | QsTypeKind.UserDefinedType name   -> justTheName context (QsQualifiedName.New (name.Namespace, name.Name))
        | QsTypeKind.Operation (_,functors) -> roslynCallableInterfaceName functors.Characteristics
        | QsTypeKind.Function _             -> roslynCallableInterfaceName ResolvedCharacteristics.Empty
        | QsTypeKind.TypeParameter t        -> t |> roslynTypeParameterName
        | QsTypeKind.MissingType            -> "object" 
// TODO: diagnostics
        | QsTypeKind.InvalidType            -> ""
       
    and roslynTupleTypeName context tupleTypes = 
        tupleTypes
        |> Seq.map (roslynTypeName context)
        |> String.concat ","
        |> sprintf "(%s)"

    and roslynTypeParameterName (t:QsTypeParameter) =
        sprintf "__%s__" t.TypeName.Value

    and roslynCallableInterfaceName characteristics =    
        let (adj, ctrl) = characteristics.SupportedFunctors |> hasAdjointControlled 
        match (adj,ctrl) with 
        | (true, true)  -> "IUnitary"      
        | (true, false) -> "IAdjointable"  
        | (false, true) -> "IControllable"
        | _             -> "ICallable"     

    and roslynCallableTypeName context (name:QsQualifiedName) =
        if not (context.allCallables.ContainsKey name) then
            name.Name.Value
        else
            let signature = context.allCallables.[name].Signature
            let tIn = signature.ArgumentType
            let tOut = signature.ReturnType
            let baseInterface = roslynCallableInterfaceName signature.Information.Characteristics
            if isGeneric context name then
                baseInterface
            else
                match baseInterface with 
                | "ICallable" ->
                    sprintf "%s<%s, %s>" baseInterface (roslynTypeName context tIn) (roslynTypeName context tOut)
                | _ ->
                    sprintf "%s<%s>" baseInterface (roslynTypeName context tIn)

    let isTuple = function
    | QsTypeKind.TupleType _  -> true
    | _                 -> false

    let isCallable (qsharpType:ResolvedType) =
        match qsharpType.Resolution with
        | QsTypeKind.Operation _
        | QsTypeKind.Function  _ -> true
        | _             -> false
   
    let tupleBaseClassName context qsharpType =
        let baseType = (roslynTypeName context qsharpType)
        sprintf "QTuple<%s>" baseType
        
    let udtBaseClassName context qsharpType =
        let baseType = (roslynTypeName context qsharpType)
        sprintf "UDTBase<%s>" baseType

    // Top-level and public for testing
    let floatToString (f : double) =
        sprintf "%sD" (f.ToString("R", CultureInfo.InvariantCulture))

    let mutable private count = 0
    let private nextArgName() =
        count <- count + 1
        sprintf "__arg%d__" count

    type ExpressionSeeker(parent : SyntaxTreeTransformation<HashSet<QsQualifiedName>>) = 
        inherit ExpressionTransformation<HashSet<QsQualifiedName>>(parent, TransformationOptions.NoRebuild)

        override this.OnTypedExpression ex =
            match ex.Expression with
            | Identifier (id, _) -> 
                match id with
                | GlobalCallable name -> this.SharedState.Add name |> ignore
                | _ -> ()
            | _ -> ()
            base.OnTypedExpression ex    

    /// Used to discover which operations are used by a certain code block.
    type StatementKindSeeker(parent : SyntaxTreeTransformation<HashSet<QsQualifiedName>>) = 
        inherit StatementKindTransformation<HashSet<QsQualifiedName>>(parent, TransformationOptions.NoRebuild)

        let ALLOCATE = { Name = "Allocate" |> NonNullable<string>.New; Namespace = "Microsoft.Quantum.Intrinsic" |> NonNullable<string>.New }
        let RELEASE  = { Name = "Release"  |> NonNullable<string>.New; Namespace = "Microsoft.Quantum.Intrinsic" |> NonNullable<string>.New }
        let BORROW   = { Name = "Borrow"   |> NonNullable<string>.New; Namespace = "Microsoft.Quantum.Intrinsic" |> NonNullable<string>.New }
        let RETURN   = { Name = "Return"   |> NonNullable<string>.New; Namespace = "Microsoft.Quantum.Intrinsic" |> NonNullable<string>.New }

        override this.OnAllocateQubits node = 
            this.SharedState.Add ALLOCATE |> ignore
            this.SharedState.Add RELEASE |> ignore
            base.OnAllocateQubits node 

        override this.OnBorrowQubits node = 
            this.SharedState.Add BORROW |> ignore
            this.SharedState.Add RETURN |> ignore
            base.OnBorrowQubits node 

    /// Used to discover which operations are used by a certain code block.
    type OperationsSeeker private (_private_) =
        inherit SyntaxTreeTransformation<HashSet<QsQualifiedName>>(new HashSet<_>(), TransformationOptions.NoRebuild)

        new () as this = 
            new OperationsSeeker("_private_") then 
                this.StatementKinds <- new StatementKindSeeker(this)
                this.Expressions <- new ExpressionSeeker(this)
                this.Types <- new TypeTransformation<HashSet<QsQualifiedName>>(this, TransformationOptions.Disabled)


    type SyntaxBuilder private (_private_) =
        inherit SyntaxTreeTransformation(TransformationOptions.NoRebuild)

        member val DeclarationsInStatement = LocalDeclarations.Empty with get, set
        member val DeclarationsInScope = LocalDeclarations.Empty with get, set

        member val BuiltStatements = [] with get, set

        member val StartLine = None with get, set
        member val LineNumber = None with get, set

        new (context : CodegenContext) as this = 
            new SyntaxBuilder("_private_") then 
                this.Namespaces <- new NamespaceBuilder(this)
                this.Statements <- new StatementBlockBuilder(this)
                this.StatementKinds <- new StatementBuilder(this, context)
                this.Expressions <- new ExpressionTransformation(this, TransformationOptions.Disabled)
                this.Types <- new TypeTransformation(this, TransformationOptions.Disabled)

    /// Used to generate the list of statements that implement a Q# operation specialization.
    and StatementBlockBuilder(parent : SyntaxBuilder) = 
        inherit StatementTransformation(parent, TransformationOptions.NoRebuild)

        override this.OnScope (scope : QsScope) = 
            parent.DeclarationsInScope <- scope.KnownSymbols
            base.OnScope scope

        override this.OnStatement (node:QsStatement) =
            match node.Location with 
            | Value loc -> 
                let (current, _) = loc.Offset
                parent.LineNumber <- parent.StartLine |> Option.map (fun start -> start + current + 1) // The Q# compiler reports 0-based line numbers.
            | Null -> 
                parent.LineNumber <- None // auto-generated statement; the line number will be set to the specialization declaration
            parent.DeclarationsInStatement <- node.SymbolDeclarations
            parent.DeclarationsInScope <- LocalDeclarations.Concat parent.DeclarationsInScope parent.DeclarationsInStatement // only fine because/if a new statement transformation is created for every block!
            base.OnStatement node

    /// Used to generate the statements that implement a Q# operation specialization.
    and StatementBuilder(parent : SyntaxBuilder, context) =
        inherit StatementKindTransformation(parent, TransformationOptions.NoRebuild)
       
        let withLineNumber s =
            // add a line directive if the operation specifies the source file and a line number
            match context.fileName, parent.LineNumber with
            | Some _, Some ln when ln = 0 ->
                ``#line hidden`` <| s
            | Some n, Some ln -> 
                ``#line`` ln n s
            | Some n, None -> parent.StartLine |> function 
                | Some ln -> 
                    ``#line`` (ln + 1) n s // we need 1-based line numbers here, and startLine is zero-based
                | None -> s
            | _ -> s
            
        let QArrayType = function
            | ArrayType b -> generic "QArray" ``<<`` [ roslynTypeName context b ] ``>>`` |> Some
            | _ -> None

        let (|Property|_|) = function
            | CallLikeExpression (op : TypedExpression, args) ->
                match op.Expression with
                | Identifier (id, _) -> 
                    match id with
                    | GlobalCallable n -> funcsAsProps |> List.tryPick (fun (prop, f) -> if (n = f) then Some (args, prop) else None)
                    | _ -> None
                | _ -> None
            | _ -> None
            
        let (|NewUdt|_|) = function
            | CallLikeExpression (op : TypedExpression, args) ->
                match op.Expression with
                | Identifier (id, _) -> 
                    match id with
                    | GlobalCallable n when isUdt context n |> fst -> Some (n,args)
                    | _ -> None
                | _ -> None
            | _ -> None

        let (|PartialApplication|_|) expression =
            match expression with
            | CallLikeExpression (op,args) when TypedExpression.IsPartialApplication expression -> Some (op,args) 
            | _ -> None

        // Builds Roslyn code for a Q# expression
        let rec buildExpression (ex : TypedExpression) =
            match ex.Expression with
// TODO: Diagnostics
            | InvalidExpr                   -> failwith "Can't generate code for error expression"
            | UnitValue                     -> (``ident`` "QVoid") <|.|> (``ident`` "Instance")
            | IntLiteral           i        -> literal i
            | BigIntLiteral        b        -> ``invoke`` (``ident`` "System.Numerics.BigInteger.Parse") ``(`` [literal (b.ToString("R", CultureInfo.InvariantCulture))] ``)``
            // otherwise converts x.0 to int, see https://stackoverflow.com/questions/24299692/why-is-a-round-trip-conversion-via-a-string-not-safe-for-a-double
            | DoubleLiteral        f        -> ``ident`` (floatToString f) :> ExpressionSyntax
            | BoolLiteral b                 -> upcast (if b then ``true`` else ``false``)
            | ResultLiteral r               -> (``ident`` "Result") <|.|> (``ident`` (match r with | Zero -> "Zero" | One -> "One"))
            | PauliLiteral p                -> (``ident`` "Pauli")  <|.|> (``ident`` (match p with | PauliI -> "PauliI" | PauliX -> "PauliX" | PauliY -> "PauliY" | PauliZ -> "PauliZ"))
            | Identifier (id,_)             -> buildId id
            | StringLiteral (s,e)           -> buildInterpolatedString s.Value e
            | RangeLiteral (r,e)            -> buildRange r e
            | NEG n                         -> ``-`` (buildExpression n)
            | NOT r                         -> ! (buildExpression r)
            | BNOT i                        -> ``~~~`` (buildExpression i)          
            | ADD (l, r)                    -> buildAddExpr ex.ResolvedType l r
            // We use the Pow extension method from Microsoft.Quantum.Simulation.Core for all valid combinations of types.
            | POW (l, r)                    -> ``invoke`` ((buildExpression l) <|.|> (``ident`` "Pow")) ``(`` [ (buildExpression r) ] ``)``
            | SUB (l, r)                    -> ``((`` ((buildExpression l) <->  (buildExpression r)) ``))``
            | MUL (l, r)                    -> ``((`` ((buildExpression l) <*>  (buildExpression r)) ``))``
            | DIV (l, r)                    -> ``((`` ((buildExpression l) </>  (buildExpression r)) ``))``
            | MOD (l, r)                    -> ``((`` ((buildExpression l) <%>  (buildExpression r)) ``))``
            | EQ  (l, r)                    -> ``((`` ((buildExpression l) .==. (buildExpression r)) ``))``
            | NEQ (l, r)                    -> ``((`` ((buildExpression l) .!=. (buildExpression r)) ``))``
            | AND (l, r)                    -> ``((`` ((buildExpression l) .&&. (buildExpression r)) ``))``
            | OR  (l, r)                    -> ``((`` ((buildExpression l) .||. (buildExpression r)) ``))``
            | BOR (l, r)                    -> ``((`` ((buildExpression l) .|||. (buildExpression r)) ``))``
            | BAND (l, r)                   -> ``((`` ((buildExpression l) .&&&. (buildExpression r)) ``))``
            | BXOR (l, r)                   -> ``((`` ((buildExpression l) .^^^. (buildExpression r)) ``))``
            | LSHIFT (l, r)                 -> ``((`` ((buildExpression l) .<<<. (``cast`` "int" (buildExpression r))) ``))``
            | RSHIFT (l, r)                 -> ``((`` ((buildExpression l) .>>>. (``cast`` "int" (buildExpression r))) ``))``
            | LT  (l, r)                    -> ``((`` ((buildExpression l) .<.  (buildExpression r)) ``))``
            | LTE (l, r)                    -> ``((`` ((buildExpression l) .<=. (buildExpression r)) ``))``
            | GT  (l, r)                    -> ``((`` ((buildExpression l) .>.  (buildExpression r)) ``))``
            | GTE (l, r)                    -> ``((`` ((buildExpression l) .>=. (buildExpression r)) ``))``
            | CONDITIONAL (c, t, f)         -> ``((`` (buildConditional c t f) ``))`` 
            | CopyAndUpdate (l, i, r)       -> buildCopyAndUpdateExpression (l, i, r)
            | UnwrapApplication e           -> (buildExpression e) <|.|> (``ident`` "Data")
            | ValueTuple vs                 -> buildTuple vs
            | NamedItem (ex, acc)           -> buildNamedItem ex acc
            | ArrayItem (a, i)              -> buildArrayItem a i
            | ValueArray elems              -> buildValueArray ex.ResolvedType elems
            | NewArray (t, expr)            -> buildNewArray t expr
            | AdjointApplication op         -> (buildExpression op)   <|.|> (``ident`` "Adjoint")
            | ControlledApplication op      -> (buildExpression op)   <|.|> (``ident`` "Controlled")
            | Property (elem, prop)         -> (buildExpression elem) <|.|> (``ident`` prop)
            | PartialApplication (op,args)  -> buildPartial ex.ResolvedType ex.TypeParameterResolutions op args // needs to be before NewUdt!
            | NewUdt (udt,args)             -> buildNewUdt udt args // needs to be before CallLikeExpression!
            | CallLikeExpression (op,args)  -> buildApply ex.ResolvedType op args
            | MissingExpr                   -> ``ident`` "_" :> ExpressionSyntax 

        and captureExpression (ex : TypedExpression) =
            match ex.Expression with
            | Identifier (s, _) when ex.InferredInformation.IsMutable ->
                match ex.ResolvedType.Resolution with
                | QsTypeKind.ArrayType _ -> ``invoke`` (buildId s <|?.|> (``ident`` "Copy")) ``(`` [] ``)``
                | _ -> buildExpression ex
            | _ -> buildExpression ex

        and buildNamedItem ex acc = 
            match acc with 
            | LocalVariable name -> (buildExpression ex) <|.|> (``ident`` name.Value)
// TODO: Diagnostics
            | _ -> failwith "Invalid identifier for named item"

        and buildAddExpr (exType : ResolvedType) lhs rhs = 
            match exType.Resolution |> QArrayType with 
            | Some arrType -> arrType <.> (``ident`` "Add", [buildExpression lhs; buildExpression rhs]) 
            | _ -> ``((`` ((buildExpression lhs) <+> (buildExpression rhs)) ``))``

        and buildInterpolatedString (s : string) (exs: ImmutableArray<TypedExpression>) =
            if exs.Length <> 0 then                 
                let exprs = exs |> Seq.map buildExpression |> Seq.toList
                ``invoke`` (``ident`` "String.Format" ) ``(`` (literal s :: exprs) ``)``
            else literal s
            
        and buildId id : ExpressionSyntax = 
            match id with
            | LocalVariable n-> n.Value |> ``ident`` :> ExpressionSyntax
            | GlobalCallable n ->
                if isCurrentOp context n then 
                    Directives.Self |> ``ident`` :> ExpressionSyntax
                elif needsFullPath context n then 
                    prependNamespaceString n |> ``ident`` :> ExpressionSyntax
                else 
                    n.Name.Value |> ``ident`` :> ExpressionSyntax
// TODO: Diagnostics
            | InvalidIdentifier -> 
                failwith "Received InvalidIdentifier"

        and buildCopyAndUpdateExpression (lhsEx : TypedExpression, accEx : TypedExpression, rhsEx) = 
            match lhsEx.ResolvedType.Resolution |> QArrayType with
            | Some arrayType -> 
                let lhsAsQArray = ``new`` arrayType ``(`` [buildExpression lhsEx] ``)`` 
                lhsAsQArray <.> (``ident`` "Modify", [ buildExpression accEx; captureExpression rhsEx ]) // in-place modification
            | _ -> lhsEx.ResolvedType.Resolution |> function
                | UserDefinedType udt -> 
                    let name = QsQualifiedName.New (udt.Namespace, udt.Name)
                    let decl = findUdt context name

                    let isUserDefinedType = function | UserDefinedType _ -> true | _ -> false
                    let getItemName = function
                        | Identifier (LocalVariable id, Null) -> id.Value
// TODO: Diagnostics
                        | _ -> failwith "item access expression in copy-and-update expression for user defined type is not a suitable identifier"
                    let updatedItems = new Dictionary<string, ExpressionSyntax>()
                    let rec aggregate (lhs : TypedExpression) = 
                        match lhs.Expression with 
                        | CopyAndUpdate (l, i, r) when l.ResolvedType.Resolution |> isUserDefinedType -> 
                            let lhs = aggregate l // need to recur first, or make sure key is not already in dictionary
                            updatedItems.[getItemName i.Expression] <- captureExpression r
                            lhs
                        | _ -> lhs
                    let lhs = aggregate lhsEx |> buildExpression 
                    updatedItems.[getItemName accEx.Expression] <- captureExpression rhsEx // needs to be after aggregate

                    let root = lhs <|.|> (``ident`` "Data")
                    let items = getAllItems root decl.Type
                    let rec buildArg  = function 
                        | QsTuple args -> args |> Seq.map buildArg |> Seq.toList |> ``tuple``
                        | QsTupleItem (Named item) -> updatedItems.TryGetValue item.VariableName.Value |> function
                            | true, rhs ->                             
                                items.Dequeue() |> ignore
                                rhs
                            | _ -> items.Dequeue()
                        | QsTupleItem _ -> items.Dequeue()
                    ``new`` (``type`` [ justTheName context name ]) ``(`` [buildArg decl.TypeItems] ``)``                       
                | _ -> failwith "copy-and-update expressions are currently only supported for arrays and user defined types"

        and buildTuple many : ExpressionSyntax = 
            many |> Seq.map captureExpression |> Seq.toList |> ``tuple`` // captured since we rely on the native C# tuples 

        and buildPartial (partialType : ResolvedType) typeParamResolutions opEx args =
            let (pIn, pOut) = inAndOutputType partialType     // The type of the operation constructed by partial application
            let (oIn, _) = inAndOutputType opEx.ResolvedType  // The type of the operation accepting the partial tuples.

            let buildPartialMapper () = // may only be executed if there are no more type parameters to be resolved                
                let argName = nextArgName()
                let items = getAllItems (``ident`` argName) pIn

                let rec argMapping (expr : TypedExpression) =
                    let rec buildMissing = function
                        | Tuple ts -> ts |> Seq.toList |> List.map buildMissing |> ``tuple``
                        | _ -> items.Dequeue()                  
                  
                    match expr with 
                    | Missing -> buildMissing expr.ResolvedType
                    | Tuple vt -> 
                        match expr.ResolvedType with
                        | Tuple ts when ts.Length = vt.Length ->
                            vt  |> Seq.zip ts  |> Seq.toList
                                |> List.map (fun (t,v) -> argMapping {v with ResolvedType = t})
                                |> ``tuple``
// TODO: Diagnostics.
                        | _ -> failwith "invalid input to code gen in partial application"
                    | Item ex -> captureExpression ex
// TODO: Diagnostics.
                    | _ -> failwith "partial application contains an error expression"
                
                let resolvedOrigInputT = ResolvedType.ResolveTypeParameters typeParamResolutions oIn
                let mapper =  [ ``() =>`` [argName] (argMapping {args with ResolvedType = resolvedOrigInputT}) ]
                ``new`` (generic "Func"  ``<<`` [ (roslynTypeName context pIn); (roslynTypeName context resolvedOrigInputT) ] ``>>``) ``(`` mapper ``)``           

            // Checks if the expression still has type parameters.
            // If it does, we can't create the PartialMapper at compile time
            // so we just build a partial-tuple and let it be resolved at runtime.
            let op = buildExpression opEx
            let values =
                if hasTypeParameters [ pIn; pOut ] then args |> captureExpression
                else buildPartialMapper()
            op <.> (``ident`` "Partial", [ values ])

        and buildNewUdt n args =
            ``new`` (``type`` [ justTheName context n ]) ``(`` [args |> captureExpression] ``)``   

        and buildApply returnType op args =            
            // Checks if the expression points to a non-generic user-defined callable.
            // Because these have fully-resolved types in the runtime,
            // they don't need to have the return type explicitly in the apply.
            let isNonGenericCallable() =     
                match op.Expression with
                | Identifier (_, Value tArgs) when tArgs.Length > 0 -> false
                | Identifier (id, _) -> 
                    match id with
                    | GlobalCallable n ->
                        let sameName = match context.current with | None -> false | Some name -> n = name
                        if sameName then        // when called recursively, we always need to specify the return type.
                            false
                        else
                            not (hasTypeParameters [op.ResolvedType]) 
                    | _ -> 
                        false
                | _ ->
                    false
            let useReturnType = 
                match returnType.Resolution with
                | QsTypeKind.UnitType ->
                    false
                | _ -> 
                    not (isNonGenericCallable())
            let apply = if useReturnType then (``ident`` (sprintf "Apply<%s>" (roslynTypeName context returnType))) else (``ident`` "Apply")
            buildExpression op <.> (apply, [args |> captureExpression]) // we need to capture to guarantee that the result accurately reflects any indirect binding of arguments

        and buildConditional c t f =
            let cond  = c |> buildExpression
            let whenTrue  = t |> captureExpression
            let whenFalse = f |> captureExpression
            ``?`` cond (whenTrue, whenFalse)

        and buildRange lhs rEnd =
            let args = lhs.Expression |> function
                | RangeLiteral (start,step) ->
                    [ (buildExpression start); (buildExpression step); (buildExpression rEnd) ]
                | _ ->
                    [ (buildExpression lhs); (buildExpression rEnd) ]
            ``new`` (``type`` ["QRange"]) ``(`` args ``)``

        and buildValueArray at elems =
            match at.Resolution |> QArrayType with
            | Some arrayType -> ``new`` arrayType ``(`` (elems |> Seq.map captureExpression |> Seq.toList) ``)``
// TODO: diagnostics.
            | _ -> failwith ""
            
        and buildNewArray b count = 
            let arrayType = (ArrayType b |> QArrayType).Value 
            arrayType <.> (``ident`` "Create", [count |> buildExpression])

        and buildArrayItem a i = 
            match i.ResolvedType.Resolution with
            | Range -> ``invoke`` ((buildExpression a) <|?.|> (``ident`` "Slice")) ``(`` [ (buildExpression i) ] ``)`` 
            | _ -> ``item`` (buildExpression a) [ (buildExpression i) ] 
           
        let buildBlock (block : QsScope) = 
            let builder = new SyntaxBuilder(context)
            builder.StartLine <- parent.StartLine
            builder.Statements.OnScope block |> ignore
            builder.BuiltStatements

        let buildSymbolTuple buildTuple buildSymbol symbol = 
            let rec buildOne = function
// TODO: Diagnostics
                | InvalidItem            -> failwith ("InvalidItem received")
                | VariableName one       -> one.Value |> buildSymbol
                | VariableNameTuple many -> many |> Seq.map buildOne |> Seq.toList |> buildTuple
                | DiscardedItem          -> "_" |> buildSymbol
            // While _ inside C# tuple destructs will properly discard the assignment, 
            // _ can also be used as variable name in C# where a repeated usage will lead to a compilation error.
            // We hence auto-generate a name for discarded Q# bindings.
            match symbol with
            | DiscardedItem -> nextArgName() |> buildSymbol
            | _ -> buildOne symbol

        let buildSymbolNames buildName = 
            buildSymbolTuple (String.concat "," >> sprintf "(%s)") buildName 

        /// returns true if a value of this type contains any arrays
        /// -> in particular, this does not include the in- and output type of callables
        let rec containsArrays (t : ResolvedType) = 
            match t.Resolution with 
            | TupleType ts -> ts |> Seq.exists containsArrays
            | ArrayType _ -> true
            | _ -> false // no need to check types within callables
           
        /// returns true if the given expression initializes a new QArray instance
        let rec isArrayInit ex = 
            match ex.Expression with 
            | CopyAndUpdate _ | NewArray _ | ADD _ | ValueArray _ -> true
            | CONDITIONAL (_, l, r) -> isArrayInit l && isArrayInit r
            | _ -> false

        member this.AddStatement (s:StatementSyntax) =
            parent.BuiltStatements <- parent.BuiltStatements @ [s |> withLineNumber]

        override this.OnExpressionStatement (node:TypedExpression) =
            buildExpression node
            |> (statement >> this.AddStatement)
            QsExpressionStatement node

        override this.OnReturnStatement (node:TypedExpression) =
            buildExpression node
            |> Some
            |> ``return``
            |> this.AddStatement
            QsReturnStatement node

        override this.OnVariableDeclaration (node:QsBinding<TypedExpression>) = 
            let bindsArrays = node.Rhs.ResolvedType |> containsArrays
            let rhs = node.Rhs |> captureExpression 
            let buildBinding buildName = 
                let lhs = node.Lhs |> buildSymbolNames buildName
                if bindsArrays then // we need to cast to the correct type here (in particular to IQArray for arrays)
                    let t = roslynTypeName context node.Rhs.ResolvedType
                    ``var`` lhs (``:=`` <| ``cast`` t rhs ) |> this.AddStatement 
                else ``var`` lhs (``:=`` <| rhs ) |> this.AddStatement

            match node.Kind with 
            | MutableBinding ->
                match node.Lhs with 

                // no need to insert a destructing statement first
                | VariableName varName -> 
                    match node.Rhs.ResolvedType.Resolution |> QArrayType with 
                    | Some _ when isArrayInit node.Rhs -> // avoid unnecessary copies on construction
                        ``var`` varName.Value (``:=`` <| rhs ) |> this.AddStatement
                    | Some arrType -> // we need to make sure to bind to a new QArray instance here
                        let qArray = ``new`` arrType ``(`` [rhs] ``)``
                        ``var`` varName.Value (``:=`` <| qArray ) |> this.AddStatement
                    | _ -> buildBinding id

                // we first need to destruct here, and then make sure all QArrays are built
                | VariableNameTuple _ when bindsArrays -> 
                    // insert a destructing statement
                    let prefix = nextArgName()
                    let imName = sprintf "%s%s__" prefix
                    buildBinding imName 

                    // build the actual binding, making sure all necessary QArrays instances are created
                    for localVar in parent.DeclarationsInStatement.Variables do  
                        let varName = localVar.VariableName.Value
                        match localVar.Type.Resolution |> QArrayType with 
                        | Some arrType -> 
                            let qArray = ``new`` arrType ``(`` [``ident`` (imName varName)] ``)``
                            ``var`` varName (``:=`` <| qArray) |> this.AddStatement
                        | _ -> ``var`` varName (``:=`` <| ``ident`` (imName varName)) |> this.AddStatement 
                | _ -> buildBinding id 
            | _ -> buildBinding id
            QsVariableDeclaration node

        override this.OnValueUpdate (node:QsValueUpdate) =
            let rec varNames onTuple onItem (ex : TypedExpression) = 
                match ex.Expression with 
                | MissingExpr -> onItem "_"
                | Identifier (LocalVariable id, Null) -> onItem id.Value
                | ValueTuple vs -> vs |> Seq.map (varNames onTuple onItem) |> onTuple
// TODO: diagnostics.
                | _ -> failwith "unexpected expression in lhs of value update"

            let lhs, rhs = buildExpression node.Lhs, captureExpression node.Rhs
            match node.Lhs.Expression with 
            | MissingExpr -> ``var`` (nextArgName()) (``:=`` <| buildExpression node.Rhs) |> this.AddStatement 

            // no need to insert a destructing statement first
            | Identifier (LocalVariable id, Null) -> 
                let matchesIdentifier (ex : TypedExpression) = 
                    match ex.Expression with 
                    | Identifier (LocalVariable rhsId, Null) when rhsId.Value = id.Value -> true
                    | _ -> false
                let isArray = function | ArrayType _ -> true | _ -> false
                match node.Rhs.Expression with 
                | CopyAndUpdate (l, a, r) when l |> matchesIdentifier && l.ResolvedType.Resolution |> isArray -> // we do an in-place modification in this case
                    let access, rhs = buildExpression a, captureExpression r
                    (buildExpression l) <.> (``ident`` "Modify", [ access; rhs ]) |> statement |> this.AddStatement
                | _ when node.Rhs |> matchesIdentifier -> () // unnecessary statement 
                | _ -> node.Rhs.ResolvedType.Resolution |> QArrayType |> function
                    | Some _ when isArrayInit node.Rhs -> // avoid unnecessary copies here 
                        lhs <-- rhs |> statement |> this.AddStatement 
                    | Some arrType -> // we need to make sure to bind to a new QArray instance here
                        let qArray = ``new`` arrType ``(`` [rhs] ``)``
                        lhs <-- qArray |> statement |> this.AddStatement
                    | _ -> lhs <-- rhs |> statement |> this.AddStatement

            // we first need to destruct here, and then make sure all QArrays are built
            | _ when containsArrays node.Rhs.ResolvedType -> 
                // insert a destructing statement
                let prefix = nextArgName()
                let imName name = if name = "_" then name else sprintf "%s%s__" prefix name
                let tempBinding = varNames (fun ids -> String.Join (",", ids) |> sprintf "(%s)") imName node.Lhs
                ``var`` tempBinding (``:=`` <| rhs ) |> this.AddStatement 

                // build the actual binding, making sure all necessary QArrays instances are created
                let ids = varNames (Seq.collect id) (fun id -> seq{ if id <> "_" then yield id}) node.Lhs
                for id in ids do 
                    let decl = parent.DeclarationsInScope.Variables |> Seq.tryFind (fun d -> d.VariableName.Value = id)
                    match decl |> Option.map (fun d -> d.Type.Resolution |> QArrayType) |> Option.flatten with 
                    | Some arrType -> // we need to make sure to create a new QArray instance here
                        let qArray = ``new`` arrType ``(`` [imName id |> ``ident``] ``)``
                        (``ident`` id) <-- qArray |> statement |> this.AddStatement
                    | _ -> (``ident`` id) <-- (imName id |> ``ident``) |> statement |> this.AddStatement 

            | _ -> lhs <-- rhs |> statement |> this.AddStatement
            QsValueUpdate node

        override this.OnConditionalStatement (node:QsConditionalStatement) =    
            let all   = node.ConditionalBlocks
            let (cond, thenBlock) = all.[0]
            let cond  = cond |> buildExpression
            let thenBlock  = thenBlock.Body |> buildBlock
            let others = [ 
                for i in 1 .. all.Length - 1 -> 
                let (cond, block) = all.[i]
                cond |> buildExpression, block.Body |> buildBlock ]
            let elseBlock = 
                match node.Default with 
                | Null -> None
                | Value block -> ``else`` (buildBlock block.Body) |> Some
            ``if`` ``(`` cond ``)`` thenBlock (``elif`` others elseBlock)
            |> this.AddStatement
            QsConditionalStatement node
               
        override this.OnForStatement (node:QsForStatement) =
            let sym   = node.LoopItem |> fst |> buildSymbolNames id
            let range = node.IterationValues |> captureExpression
            let body  = node.Body |> buildBlock
            ``foreach`` ``(`` sym ``in`` range  ``)`` body
            |> this.AddStatement
            QsForStatement node

        override this.OnWhileStatement (node:QsWhileStatement) =
            let cond   = node.Condition |> buildExpression
            let body  = node.Body |> buildBlock
            ``while`` ``(`` cond  ``)`` body
            |> this.AddStatement
            QsWhileStatement node
                                
        override this.OnRepeatStatement rs =        
            let buildTest test fixup =
                let condition = buildExpression test
                let thens = [``break``]
                let elses = buildBlock fixup
                ``if`` ``(`` condition ``)`` thens (Some (``else`` elses))

            ``while`` ``(`` ``true`` ``)`` 
                ((buildBlock rs.RepeatBlock.Body) @ [buildTest rs.SuccessCondition rs.FixupBlock.Body])
            |> this.AddStatement
            QsRepeatStatement rs

        override this.OnQubitScope (using:QsQubitScope) = 
            let (alloc, release) = 
                match using.Kind with 
                | Allocate -> ("Allocate", "Release")
                | Borrow   -> ("Borrow", "Return")
            let rec removeDiscarded sym = 
                match sym with
                | VariableName _         -> sym
                | DiscardedItem          -> nextArgName() |>  NonNullable<string>.New |> VariableName
                | VariableNameTuple many -> many |> Seq.map removeDiscarded |> ImmutableArray.CreateRange |> VariableNameTuple
                | InvalidItem            -> failwith ("InvalidItem received")
            let rec buildInitializeExpression (exp:ResolvedInitializer) = 
                match exp.Resolution with
                | SingleQubitAllocation     -> ((``ident`` alloc) <.> (``ident`` "Apply", [])) 
                | QubitRegisterAllocation e -> ((``ident`` alloc) <.> (``ident`` "Apply", [ (buildExpression e) ])) 
                | QubitTupleAllocation many -> many |> Seq.map buildInitializeExpression |> List.ofSeq |> ``tuple``
// todo: diagnostics
                | InvalidInitializer -> failwith ("InvalidInitializer received")
            let rec buildReleaseExpression (symbol,expr:ResolvedInitializer) : StatementSyntax list =
                let currentLine = parent.LineNumber
                parent.LineNumber <- Some 0
                let buildOne sym =
                    (``ident`` release) <.> (``ident`` "Apply", [ (``ident`` (sym)) ]) |> (statement >> withLineNumber)
                let rec buildDeconstruct sym (rhs:ResolvedInitializer) =
                    match rhs.Resolution with
                    | SingleQubitAllocation     -> [ buildOne sym ]
                    | QubitRegisterAllocation _ -> [ buildOne sym ]
                    | QubitTupleAllocation aa   -> aa |> Seq.mapi (fun i e -> buildDeconstruct (sprintf "%s.Item%d" sym (i + 1)) e) |> Seq.toList |> List.concat
                    | InvalidInitializer -> failwith ("InvalidInitializer received")
                let releases =
                    match (symbol, expr.Resolution) with
                    | VariableName one, SingleQubitAllocation       -> [ buildOne one.Value ]
                    | VariableName one, QubitRegisterAllocation _   -> [ buildOne one.Value ]
                    | VariableName one, QubitTupleAllocation _      -> (buildDeconstruct one.Value expr) 
                    | VariableNameTuple ss, QubitTupleAllocation aa -> Seq.zip ss aa |> Seq.map buildReleaseExpression |> Seq.toList |> List.concat
                    | _ -> failwith ("InvalidItem received")
                parent.LineNumber <- currentLine
                releases    
                
            let symbols = removeDiscarded using.Binding.Lhs
            let deallocationFlagName = nextArgName()
            let deallocationFlagIdentifier = ``ident`` deallocationFlagName

            // allocations and deallocations
            let lhs = symbols |> buildSymbolNames id
            let rhs = using.Binding.Rhs |> buildInitializeExpression
            let allocation = ``var`` lhs (``:=`` <| rhs ) |> withLineNumber
            let deallocation = buildReleaseExpression (symbols, using.Binding.Rhs)

            // To force that exceptions thrown during the execution of the allocation scope take precedence over the ones thrown upon release
            // we catch all exceptions in a variable and throw after releaseing if necessary. 

            // Indicates if deallocation is needed. It is not needed when exception is thrown.
            let deallocationFlagDeclaration = ``typed var`` "bool" deallocationFlagName (``:=`` ``true`` |> Some) |> ``#line hidden`` :> StatementSyntax
            
            let catch = 
                let setFlagToFalse = deallocationFlagIdentifier <-- ``false`` |> statement
                ``catch`` None [setFlagToFalse; ``throw`` None] // use standard mechanism to rethrow the exception by using "throw;"
            let finallyBlock = [``if`` ``(`` deallocationFlagIdentifier ``)`` deallocation None]
            let body = ``try`` (buildBlock using.Body) [catch |> ``#line hidden``] (``finally`` finallyBlock |> ``#line hidden`` |> Some)
            let statements = [allocation; deallocationFlagDeclaration; body]

            // Put all statements into their own brackets so variable names have their own context.
            // Make sure the brackets get #line hidden:
            let currentLine = parent.LineNumber
            parent.LineNumber <- parent.LineNumber |> Option.map (fun _ -> 0)
            ``{{`` statements ``}}`` |> this.AddStatement
            parent.LineNumber <- currentLine
            QsQubitScope using

        override this.OnFailStatement fs = 
            let failException = ``new`` (``type`` ["ExecutionFailException"]) ``(`` [ (buildExpression fs) ] ``)``
            this.AddStatement (``throw`` <| Some failException)
            QsFailStatement fs

    and NamespaceBuilder (parent : SyntaxBuilder) = 
        inherit NamespaceTransformation(parent, TransformationOptions.NoRebuild)

        override this.OnSpecializationDeclaration (sp : QsSpecialization) = 
            count <- 0
            match sp.Location with 
            | Value location -> parent.StartLine <- Some (location.Offset |> fst)
            | Null -> parent.StartLine <- None // TODO: we may need to have the means to know which original declaration the code came from
            base.OnSpecializationDeclaration sp
    
    let operationDependencies (od:QsCallable) =
        let seeker = new OperationsSeeker()
        seeker.Namespaces.OnCallableDeclaration od |> ignore
        seeker.SharedState |> Seq.toList

    let getOpName context n = 
        if needsFullPath context n then prependNamespaceString n
        else if isCurrentOp context n then Directives.Self
        else n.Name.Value

    let getTypeOfOp context (n: QsQualifiedName) =
        let name =
            let sameNamespace = match context.current with | None -> false | Some o -> o.Namespace = n.Namespace
            let opName = if sameNamespace then n.Name.Value else n.Namespace.Value + "." + n.Name.Value
            if isGeneric context n then
                let signature = context.allCallables.[n].Signature
                let tIn = signature.ArgumentType
                let tOut = signature.ReturnType
                let count = (getTypeParameters [tIn;tOut]).Length 
                sprintf "%s<%s>" opName (String.replicate (count - 1) ",")
            else 
                opName
        ``invoke`` (``ident`` "typeof") ``(`` [``ident`` name] ``)``

    /// Returns the list of statements of the contructor's body for the given operation.
    let buildInit context (operations : QsQualifiedName list)  =
        let parameters = []
        let body =
            let buildOne n  =
                let name = getOpName context n
                let lhs = ``ident`` "this" <|.|> ``ident`` name
                let rhs = 
                    if (isCurrentOp context n) && not (isGeneric context n) then 
                        "this" |> ``ident`` :> ExpressionSyntax
                    else
                        let signature = roslynCallableTypeName context n
                        let factoryGet = (``ident`` "this" <|.|> ``ident`` "Factory" <|.|> (generic "Get" ``<<`` [ signature ] ``>>``))
                        (``invoke`` factoryGet ``(`` [ (getTypeOfOp context n) ] ``)``)
                statement (lhs <-- rhs)
            operations
            |> List.map buildOne        
        ``method`` "void"  "Init" ``<<`` [] ``>>`` 
            ``(`` parameters ``)``  
            [  ``public``; ``override``  ]
            ``{`` body ``}``
        :> MemberDeclarationSyntax
    
    /// Returns the constructor for the given operation.
    let buildConstructor context name : MemberDeclarationSyntax =
        ``constructor`` name ``(`` [ ("m", ``type`` "IOperationFactory") ] ``)`` 
            ``:`` [ "m" ]
            [ ``public`` ]
            ``{`` [] ``}``
        :> MemberDeclarationSyntax     

    /// For each Operation used in the given OperationDeclartion, returns
    /// a Property that returns an instance of the operation by calling the
    /// IOperationFactory
    let buildOpsProperties context (operations : QsQualifiedName list): MemberDeclarationSyntax list =
        let getCallableAccessModifier qualifiedName =
            match context.allCallables.TryGetValue qualifiedName with
            | true, callable -> Some callable.Modifiers.Access
            | false, _ -> None

        let getPropertyModifiers qualifiedName =
            // Use the right accessibility for the property depending on the accessibility of the callable.
            // Note: In C#, "private protected" is the intersection of protected and internal.
            match getCallableAccessModifier qualifiedName |> Option.defaultValue DefaultAccess with
            | DefaultAccess -> [ ``protected`` ]
            | Internal -> [ ``private``; ``protected`` ]

        let buildOne qualifiedName =
            /// eg:
            /// protected opType opName { get; }
            let signature = roslynCallableTypeName context qualifiedName
            let name = getOpName context qualifiedName
            let modifiers = getPropertyModifiers qualifiedName
            ``prop`` signature name modifiers
            :> MemberDeclarationSyntax

        operations
        |> List.map buildOne

    /// Returns a static property of type OperationInfo using the operation's input and output types.
    let buildOperationInfoProperty (globalContext:CodegenContext) operationInput operationOutput operationName =
        let propertyType = 
            match globalContext.ExecutionTarget with
            | target when target = AssemblyConstants.AlfredProcessor     -> sprintf "AlfredEntryPointInfo<%s, %s>"     operationInput operationOutput
            | target when target = AssemblyConstants.BrunoProcessor      -> sprintf "BrunoEntryPointInfo<%s, %s>"      operationInput operationOutput
            | target when target = AssemblyConstants.ClementineProcessor -> sprintf "ClementineEntryPointInfo<%s, %s>" operationInput operationOutput
            | _                    -> sprintf "EntryPointInfo<%s, %s>"      operationInput operationOutput
        let operationType = simpleBase operationName
        let newInstanceArgs = [``invoke`` (``ident`` "typeof") ``(`` [operationType.Type] ``)``]
        let newInstance = ``new`` (``type`` [propertyType]) ``(`` newInstanceArgs ``)``
        ``property-arrow_get`` propertyType "Info" [``public``; ``static``]
            ``get``
            (``=>`` newInstance)
        :> MemberDeclarationSyntax

    let buildSpecializationBody context (sp:QsSpecialization) =
        match sp.Implementation with
        | Provided (args, _) ->           
            let returnType  = sp.Signature.ReturnType
            let statements  =
                let builder = new SyntaxBuilder(context)
                builder.Namespaces.OnSpecializationDeclaration sp |> ignore
                builder.BuiltStatements

            let inData = ``ident`` "__in__"
            let ret = 
                match returnType.Resolution with
                | QsTypeKind.UnitType ->
                    [ 
                        ``#line hidden`` <| 
                        ``return`` ( Some ((``ident`` "QVoid") <|.|> (``ident`` "Instance")) ) 
                    ]
                | _ ->
                    []
            let (argName, argsInit) =
//TODO: diagnostics.
                let name = function | ValidName n -> n.Value | InvalidName -> ""
                let rec buildVariableName = function
                    | QsTupleItem  one -> one.VariableName |> name
                    | QsTuple     many -> "(" + (many |> Seq.map buildVariableName |> String.concat ",") + ")"
                match args with
                | QsTupleItem one -> (one.VariableName |> name, [])
                | QsTuple many    ->
                    if many.Length = 0 then 
                        ("__in__", [])
                    elif many.Length = 1 then 
                        ("__in__", [ ``var`` (buildVariableName many.[0]) (``:=`` <| inData) ])
                    else 
                        ("__in__", [ ``var`` (buildVariableName args) (``:=`` <| inData) ])

            Some (``() => {}`` [ argName ] (argsInit @ statements @ ret) :> ExpressionSyntax)
        | Generated SelfInverse -> 
            let adjointedBodyName = 
                match sp.Kind with 
                | QsAdjoint           -> "Body"
                | QsControlledAdjoint -> "ControlledBody"
//TODO: diagnostics.
                | _ -> "Body"
            Some (``ident`` adjointedBodyName :> ExpressionSyntax)
        | _ -> 
            None
        
    let buildSpecialization context (sp:QsSpecialization) : (PropertyDeclarationSyntax * _) option =
        let inType  = roslynTypeName context sp.Signature.ArgumentType
        let outType = roslynTypeName context sp.Signature.ReturnType
        let propertyType = "Func<" + inType + ", " + outType + ">"
        let bodyName = 
            match sp.Kind with 
            | QsBody              -> "Body"
            | QsAdjoint           -> "Adjoint"
            | QsControlled        -> "Controlled"
            | QsControlledAdjoint -> "ControlledAdjoint"
        let body = buildSpecializationBody context sp
        let attributes =
            match sp.Location with 
            | Null -> []
            | Value location -> [
                // since the line numbers throughout the generated code are 1-based, let's also choose them 1-based here
                let startLine = fst location.Offset + 1
                let endLine = 
                    match context.declarationPositions.TryGetValue sp.SourceFile with 
                    | true, startPositions -> 
                        let index = startPositions.IndexOf location.Offset
                        if index + 1 >= startPositions.Count then -1 else fst startPositions.[index + 1] + 1
//TODO: diagnostics.
                    | false, _ -> startLine
                ``attribute`` None (``ident`` "SourceLocation") [ 
                    ``literal`` sp.SourceFile.Value 
                    ``ident`` "OperationFunctor" <|.|> ``ident`` bodyName 
                    ``literal`` startLine 
                    ``literal`` endLine
                ]
        ]

        match body with 
        | Some body ->
            let bodyName = if bodyName = "Body" then bodyName else bodyName + "Body"
            let impl = 
                ``property-arrow_get`` propertyType bodyName [``public``; ``override``]
                    ``get``
                    (``=>`` body)
            Some (impl, attributes)
        | None ->
            None        

    /// Returns a flat list (name, type) with all the named parameters of a DeconstructedTuple
    let flatArgumentsList context args = 
        let rec flatOne found = function
            | QsTupleItem one ->
                match one.VariableName with
                | ValidName n -> found @ [n.Value, one.Type |> roslynTypeName context]
                | InvalidName -> found
            | QsTuple many ->       
                many |> Seq.fold flatOne found
        args
        |> flatOne [] 

    let buildRun context className arguments argumentType returnType : MemberDeclarationSyntax =
        let inType =  roslynTypeName context argumentType 
        let outType = roslynTypeName context returnType

        let task = sprintf "System.Threading.Tasks.Task<%s>" outType
        let flatArgs = arguments |> flatArgumentsList context
        let opFactoryTypes =  [ className; inType; outType ]

        let runArgs = 
            if (isTuple argumentType.Resolution) then 
                let rec buildTuple = function
                    | QsTupleItem one ->
                        match one.VariableName with
                        | ValidName n -> ``ident`` n.Value  :> ExpressionSyntax
                        | InvalidName -> ``ident`` ""       :> ExpressionSyntax
                    | QsTuple many ->       
                        many |> Seq.map buildTuple |> List.ofSeq |> ``tuple``
                buildTuple arguments
            else
                match flatArgs with 
                | []        -> (``ident`` "QVoid") <|.|> (``ident`` "Instance")
                | [(id, _)] -> ``ident`` id :> ExpressionSyntax
                | _         -> flatArgs |> List.map (fst >> ``ident``)  |> ``tuple``
       
        let uniqueArgName = "__m__"
        let body = 
            [ 
                ``return`` (Some ((``ident`` uniqueArgName) <.> (``generic`` "Run" ``<<`` opFactoryTypes ``>>``, [ runArgs ])))
            ]

        let args = 
            (``param`` uniqueArgName ``of`` (``type`` "IOperationFactory") ) 
            :: (flatArgs |> List.map (fun (name, roslynType) -> (``param`` name ``of`` (``type`` roslynType)) ) )         
        ``method`` task "Run" ``<<`` [] ``>>`` 
            ``(`` args ``)``  
            [``public``; ``static``]
            ``{`` body ``}``
        :> MemberDeclarationSyntax
    
    let findUdtBase context n =
        let udt = findUdt context n
        udt.Type

    let rec canHaveQubits context (qsharpType:ResolvedType) = 
        match qsharpType.Resolution with
        | QsTypeKind.Qubit              -> true
        | QsTypeKind.ArrayType at       -> canHaveQubits context at
        | QsTypeKind.TupleType tt       -> tt |> Seq.fold (fun state m -> state || canHaveQubits context m) false 
        | QsTypeKind.UserDefinedType  n ->
            QsQualifiedName.New (n.Namespace, n.Name)
            |> findUdtBase context 
            |> canHaveQubits context
        | QsTypeKind.Operation _
        | QsTypeKind.Function  _        -> true
        | QsTypeKind.TypeParameter _    -> true
        | _                             -> false

    let findQubitFields context (qsharpType:ResolvedType) =  
        let item_n n = ``ident`` (sprintf "Item%d" (n+1))

        let rec buildSimpleTerm current nullable (t:ResolvedType) =
            match t.Resolution with
            | QsTypeKind.Qubit ->
                [ t, current ]
            | QsTypeKind.Operation _
            | QsTypeKind.Function  _ 
            | QsTypeKind.TypeParameter _
            | QsTypeKind.ArrayType _ ->
                if canHaveQubits context t then
                    [ t, current ]
                else
                    []
            | QsTypeKind.UserDefinedType n  ->
                QsQualifiedName.New (n.Namespace, n.Name)
                |> findUdtBase context 
                |> buildSimpleTerm (current <|?.|> (``ident`` "Data")) false
            | QsTypeKind.TupleType tt ->
                let buildOne j t =
                    if nullable then 
                        buildSimpleTerm (current <|?.|> (item_n j)) false t
                    else 
                        buildSimpleTerm (current <|.|>  (item_n j)) false t
                tt  |> Seq.mapi buildOne |> List.concat
            | _ ->
                []
        match qsharpType.Resolution with
        | QsTypeKind.TupleType many  -> 
            many |> Seq.mapi ( fun j -> buildSimpleTerm ( ``ident`` "Data" <|.|> item_n j ) false ) |> List.concat
        | one -> 
            qsharpType |> buildSimpleTerm ( ``ident`` "Data" ) true

    let areAllQubitArgs (argsTypes:ResolvedType list) =
        let isOne = function
        | QsTypeKind.Qubit -> true
        | _       -> false
        argsTypes |> List.fold (fun st t -> st && isOne t.Resolution) true

    let buildQubitsField context (qsharpType:ResolvedType) =        
        let fields =  qsharpType |> findQubitFields context 
        let (fieldTypes, fieldPaths) = fields  |> List.unzip
        if areAllQubitArgs fieldTypes then
            let buildOne path = ``yield return`` path
            match fieldPaths with 
            | [] -> 
                ``property-arrow_get`` "System.Collections.Generic.IEnumerable<Qubit>" "IApplyData.Qubits" [] 
                    ``get`` (``=>`` ``null``)
            | _  ->
                ``property-get`` "System.Collections.Generic.IEnumerable<Qubit>" "IApplyData.Qubits" [] 
                    ``get`` (fieldPaths |> List.map buildOne)
        else
            // this implementation is a workaround for the .NET Core issue discussed here: 
            // https://github.com/microsoft/qsharp-runtime/issues/116
            let mutable count = 0
            let nextName() =
                count <- count + 1
                sprintf "__temp%d__" count
            let mutable items = []
            for (t, token) in fields do 
                match t.Resolution with
                | QsTypeKind.Function _
                | QsTypeKind.Operation _
                | QsTypeKind.ArrayType _
                | QsTypeKind.UserDefinedType _
                | QsTypeKind.Qubit -> 
                    let qs = ``((`` ( ``cast`` "IApplyData" token) ``))`` <|?.|> ``ident`` "Qubits"
                    items <- (null, qs) :: items
                | _       -> 
                    let id = nextName()
                    let decl = ``var`` id (``:=`` token)
                    let qs = (``ident`` id)  <?.>  ( ``ident`` "GetQubits", [] )
                    items <- (decl, qs) :: items
            items <- items |> List.rev
            let statements = 
                match fields with
                | []  -> [``return`` (Some ``null``)]
                | [_] -> 
                    [
                        let (decl, qs) = items.Head;
                        if decl <> null then yield decl
                        yield ``return`` (snd items.Head |> Some)
                    ]                    
                | _   ->
                    [
                        for (decl, _) in items do if decl <> null then yield decl
                        let qs = ( ``ident`` "Qubit" <.> (``ident`` "Concat", items |> List.map snd) )
                        yield ``return`` (Some qs)
                    ]
            ``property-get`` "System.Collections.Generic.IEnumerable<Qubit>" "IApplyData.Qubits" [] 
                 ``get`` statements
        :> MemberDeclarationSyntax
        |> List.singleton
           
    let buildName name =
        ``property-arrow_get`` "String" "ICallable.Name" [ ] 
            ``get`` (``=>`` (``literal`` name) )
        :> MemberDeclarationSyntax

    let buildFullName (name : QsQualifiedName) =
        let fqn =
            let ns = name.Namespace.Value
            let n  = name.Name.Value
            if ns = "" then n else ns + "." + n
        ``property-arrow_get`` "String" "ICallable.FullName" [ ] 
            ``get`` (``=>`` (``literal`` fqn) )
        :> MemberDeclarationSyntax

    let outputHelperInterface = "Xunit.Abstractions.ITestOutputHelper"
    let testOutputHandle = "Output"
    let buildOutput () =
        [
            ``propg`` outputHelperInterface testOutputHandle [ ``internal`` ] 
            :> MemberDeclarationSyntax   
        ]

    let buildUnitTest (targetName : QsQualifiedName) opName opStart opSourceFile =
        let sim = ``ident`` "sim"
        let baseSim = ``ident`` "baseSim"
        let disposeSim = ``ident`` "disposeSim"
        let ``this.Output`` = ``ident`` "this" <|.|> ``ident`` "Output"
        let ``sim.OnLog`` = baseSim <|.|> ``ident`` "OnLog"
        let Run = generic "Run" ``<<`` [opName; "QVoid"; "QVoid"] ``>>``

        let simCond = sim |> ``is assign`` "Microsoft.Quantum.Simulation.Common.SimulatorBase" baseSim .&&. ``this.Output`` .!=. ``null``

        let getSimulator = ``var`` "sim" (``:=`` <| ``new`` (``ident`` <| targetName.ToString()) ``(`` [] ``)``)
        let assignLogEvent =
            ``if`` ``(`` simCond ``)``
                [ ``sim.OnLog`` <+=> (``this.Output`` <|.|> ``ident`` "WriteLine") ] None
        let ``sim.Run.Wait`` = sim <.> (Run, [ ``ident`` "QVoid" <|.|> ``ident`` "Instance"]) <.> ((``ident`` "Wait"), []) |> statement
        let disposeOfRun =
            ``if`` ``(`` (sim |> ``is assign`` "IDisposable" disposeSim) ``)``
                [ disposeSim <.> ((``ident`` "Dispose"), []) |> statement ] None

        ``attributes``
            [
                ``attribute`` None (``ident`` "Xunit.Fact") [];
                ``attribute`` None (``ident`` "Xunit.Trait") [``literal`` "Target"; ``literal`` targetName.Name.Value]
                ``attribute`` None (``ident`` "Xunit.Trait") [``literal`` "Name"; ``literal`` opName]
            ]
            (``method`` "void" opName ``<<`` [] ``>>`` ``(`` [] ``)`` [``public``]
                ``{``
                    [getSimulator; assignLogEvent; ``sim.Run.Wait``; disposeOfRun]
                ``}``
                |> ``with trivia`` (``#lineNr`` (opStart + 1) opSourceFile) // we need 1-based line numbers here, and opStart is zero-based
            )

    let buildDataWrapper context name qsharpType =
        let buildDataClass =
            let buildValueTupleConstructor =
                let args = [ ("data", ``type`` (roslynTypeName context qsharpType)) ]
                ``constructor`` name ``(`` args ``)`` 
                    ``:`` [ "data" ]
                    [ ``public`` ]
                    ``{``
                        []
                    ``}``
                :> MemberDeclarationSyntax
            let baseClass     = ``simpleBase`` (tupleBaseClassName context qsharpType)
            let modifiers     = [ ``public`` ]
            let constructors  = [ buildValueTupleConstructor ]
            let qubitsField   = buildQubitsField context qsharpType
            ``class`` name ``<<`` [] ``>>``
                ``:`` (Some baseClass) ``,`` [ ``simpleBase`` "IApplyData" ] modifiers
                ``{``
                    (constructors @ qubitsField)
                ``}``
            :> MemberDeclarationSyntax
        let buildMethod t body =  
            let baseType = (roslynTypeName context t)
            let args     = [ (``param`` "data" ``of`` (``type`` (roslynTypeName context t)) ) ]
            ``arrow_method`` "IApplyData" (sprintf "__data%s" name) ``<<`` [] ``>>`` 
                ``(`` args ``)``  
                [``public``; ``override``]
                ( Some ( ``=>`` body) )
            :> MemberDeclarationSyntax

        match qsharpType.Resolution with
        | QsTypeKind.UnitType       
        | QsTypeKind.Qubit                  
        | QsTypeKind.UserDefinedType _
        | QsTypeKind.ArrayType _ -> 
            (``ident`` "data") |> buildMethod qsharpType, None
        | QsTypeKind.TupleType vt -> 
            ( ``new`` (``type`` name) ``(`` [ ``ident`` "data" ] ``)`` ) |> buildMethod qsharpType , (Some buildDataClass)
        | _                 -> 
            ( ``new`` (``generic`` "QTuple" ``<<`` [ roslynTypeName context qsharpType ] ``>>``) ``(`` [ ``ident`` "data" ] ``)`` ) |> buildMethod qsharpType, None

    let typeParametersNames signature = 
// TODO Diagnostics
        let name = function | ValidName n -> sprintf "__%s__" n.Value | InvalidName -> "__"
        signature.TypeParameters |> Seq.map name  |> Seq.sort |> Seq.toList

    let findClassName context (op: QsCallable)  =
        let name = op.FullName.Name.Value
        let typeParameters = typeParametersNames op.Signature
        let nonGeneric = if typeParameters.IsEmpty then name else sprintf "%s<%s>" name (String.Join(",", typeParameters))   
        (name, nonGeneric)

    let isAbstract op = 
        let isBody (sp:QsSpecialization) = match sp.Kind with | QsBody when sp.Implementation <> Intrinsic -> true | _ -> false
        not (op.Specializations |> Seq.exists isBody)

    let isFunction (op:QsCallable) = match op.Kind with | Function -> true | _ -> false

    let buildTestClass (testTargets : QsQualifiedName list) (targetName : QsQualifiedName) opName (op : QsCallable) =
        let className = 
            let requiresQualification = (testTargets |> List.filter (fun t -> t.Name.Value = targetName.Name.Value)).Length > 1
            if requiresQualification then sprintf "%s_%s" (targetName.Namespace.Value.Replace('.', '_')) targetName.Name.Value
            else targetName.Name.Value
        let constructors =
            [
                ``constructor`` className ``(`` [ (testOutputHandle, ``type`` outputHelperInterface) ] ``)``
                    ``:`` []
                    [``public``]
                    ``{`` 
                        [  
                            ``ident`` "this" <|.|> ``ident`` testOutputHandle <-- ``ident`` testOutputHandle |> statement
                        ]
                    ``}``
                    :> MemberDeclarationSyntax
            ]

        let properties = buildOutput ()
        let methods =
            match op.Location with 
            | Value location -> [ buildUnitTest targetName opName (fst location.Offset) op.SourceFile.Value ]
// TODO: diagnostics
            | Null -> failwith "missing location for unit test"
            

        ``class`` className ``<<`` [] ``>>``
            ``:`` None ``,`` [] [``public``]
            ``{``
                (constructors @ properties @ methods) 
            ``}``

    let private classAccessModifier = function
        | DefaultAccess -> ``public``
        | Internal -> ``internal``

    // Builds the .NET class for the given operation.
    let buildOperationClass (globalContext:CodegenContext) (op: QsCallable) =
        let context = globalContext.setCallable op
        let (name, nonGenericName) = findClassName context op
        let opNames = operationDependencies op
        let inType   = op.Signature.ArgumentType |> roslynTypeName context
        let outType  = op.Signature.ReturnType   |> roslynTypeName context

        let constructors = [ (buildConstructor context name) ]
        let properties = 
            let opProperties = buildOpsProperties context opNames
            buildName name :: 
            buildFullName context.current.Value :: 
            if globalContext.entryPoints |> Seq.contains op.FullName then 
                buildOperationInfoProperty globalContext inType outType nonGenericName :: 
                opProperties
            else opProperties
            
        let baseOp =
            if isFunction op then 
                "Function"
            else
                let (adj, ctrl) = op.Signature.Information.Characteristics.SupportedFunctors |> hasAdjointControlled
                match (adj, ctrl) with 
                | (false , false) -> "Operation"
                | (true  , false) -> "Adjointable"
                | (false , true ) -> "Controllable"
                | (true  , true ) -> "Unitary"
  
        let typeArgsInterface = if (baseOp = "Operation" || baseOp = "Function") then [inType; outType] else [inType]
        let typeParameters = typeParametersNames op.Signature
        let baseClass = genericBase baseOp ``<<`` typeArgsInterface ``>>``
        let bodies, attr = 
            op.Specializations |> Seq.map (buildSpecialization context) |> Seq.choose id |> Seq.toList 
            |> List.map (fun (x, y) -> (x :> MemberDeclarationSyntax, y)) |> List.unzip
        let inData  = (buildDataWrapper context "In"  op.Signature.ArgumentType) 
        let outData = (buildDataWrapper context "Out" op.Signature.ReturnType)

        let defaultTargetNs = NonNullable<_>.New("Microsoft.Quantum.Simulation.Simulators")
        let testTargets =
            op.Attributes
            |> SymbolResolution.TryFindTestTargets
            |> Seq.filter (String.IsNullOrWhiteSpace >> not)
            |> Seq.map (function
                        | x when x.Contains(".") ->
                            let indexOfDot = x.LastIndexOf('.')
                            {Namespace = NonNullable<_>.New(x.Substring(0, indexOfDot)); Name = NonNullable<_>.New(x.Substring(indexOfDot+1))}
                        | str -> {Namespace = defaultTargetNs; Name = NonNullable<_>.New(str)} )
            |> Seq.sort
            |> Seq.toList

        let unitTests =
            [
                for targetName in testTargets do
                    buildTestClass testTargets targetName name op
                    :> MemberDeclarationSyntax
            ]

        let innerClasses = ([ inData |> snd;  outData |> snd ] |> List.choose id) @ unitTests
        let methods = [ opNames |> buildInit context; inData |> fst;  outData |> fst; buildRun context nonGenericName op.ArgumentTuple op.Signature.ArgumentType op.Signature.ReturnType ]
        
        let modifiers =
            let access = classAccessModifier op.Modifiers.Access
            if isAbstract op then
                [ access; ``abstract``; ``partial`` ]
            else
                [ access; ``partial`` ]

        ``attributes`` (attr |> List.concat) (
            ``class`` name ``<<`` typeParameters ``>>``
                ``:`` (Some baseClass) ``,`` [ ``simpleBase`` "ICallable" ] modifiers
                ``{``
                    (constructors @ innerClasses @ properties @ bodies @ methods) 
                ``}``
            )

    let isUDTDeclaration =                          function | QsCustomType udt -> Some udt | _ -> None
    let isCallableDeclaration =                     function | QsCallable     c -> Some c   | _ -> None

    let buildUdtClass (globalContext:CodegenContext) (udt: QsCustomType) =
        let context = globalContext.setUdt udt
        let name = udt.FullName.Name.Value
        let qsharpType = udt.Type        
        let buildEmtpyConstructor = 
            let baseTupleType = 
                match qsharpType.Resolution with 
                | ArrayType b -> roslynTypeName context b |> sprintf "QArray<%s>"
                | _ -> (roslynTypeName context qsharpType)
            let defaultValue = match qsharpType.Resolution with | ArrayType _ -> [ sprintf "new %s()" baseTupleType] | _ -> [ sprintf "default(%s)" baseTupleType ]
            let args = []
            ``constructor`` name ``(`` args ``)`` 
                ``:`` defaultValue
                [ ``public`` ]
                ``{``
                    []
                ``}``
            :> MemberDeclarationSyntax
        let buildBaseTupleConstructor =
            let baseTupleType = (roslynTypeName context qsharpType)
            let args = [ ("data", ``type`` baseTupleType) ]
            ``constructor`` name ``(`` args ``)`` 
                ``:`` [ "data" ]
                [ ``public`` ]
                ``{``
                    []
                ``}``
            :> MemberDeclarationSyntax

        let buildNamedItemFields = 
            let items = getAllItems (``ident`` "Data") qsharpType
            let rec buildProps = function 
                | QsTuple items -> items |> Seq.collect (fun i -> buildProps i)
                | QsTupleItem (Anonymous _) -> items.Dequeue() |> ignore; Seq.empty
                | QsTupleItem (Named decl) -> seq { yield
                    ``property-arrow_get`` (roslynTypeName context decl.Type) decl.VariableName.Value [ ``public`` ] 
                        ``get`` (``=>`` (items.Dequeue()))
                    :> MemberDeclarationSyntax}
            buildProps udt.TypeItems |> Seq.toList
        let buildItemFields = 
            let buildOne i t =
                ``property-arrow_get`` (roslynTypeName context t) (sprintf "Item%d" (i+1)) [ ``public`` ] 
                    ``get`` (``=>`` (``ident`` "Data" <|.|> ``ident`` (sprintf "Item%d" (i+1))))
                :> MemberDeclarationSyntax
            match qsharpType.Resolution with
            | QsTypeKind.TupleType many  -> many |> Seq.mapi buildOne |> List.ofSeq
            | _                          -> []            
        let buildDeconstruct =
            let body =
                let buildOne i t =
                    let lhs = ``ident`` (sprintf "item%d" (i+1))
                    let rhs = ``ident`` "Data" <|.|> ``ident`` (sprintf "Item%d" (i+1))
                    statement (lhs <-- rhs)
                match qsharpType.Resolution with
                | QsTypeKind.TupleType many  -> many |> Seq.mapi buildOne |> List.ofSeq
                | _                 -> []
            let parameters =                 
                let buildOneParameter i t =
                    let paramType = t |> roslynTypeName context                    
                    ``out param`` (sprintf "item%d" (i+1)) ``of`` (``type`` paramType)
                match qsharpType.Resolution with
                | QsTypeKind.TupleType many  -> many |> Seq.mapi buildOneParameter  |> List.ofSeq
                | _                 -> []
            ``method`` "void"  "Deconstruct" ``<<`` [] ``>>`` 
                ``(`` parameters ``)``  
                [  ``public``  ]
                ``{`` body ``}``
            :> MemberDeclarationSyntax
           
        let baseClassName = udtBaseClassName context qsharpType
        let baseClass     = ``simpleBase`` baseClassName
        let modifiers     = [ classAccessModifier udt.Modifiers.Access ]
        let interfaces    = [ ``simpleBase`` "IApplyData" ] 
        let constructors  = [ buildEmtpyConstructor; buildBaseTupleConstructor ]
        let qubitsField   = buildQubitsField context qsharpType
        let itemFields    = buildNamedItemFields @ buildItemFields
        let allFields     = itemFields @ qubitsField
        let allMethods    = [ buildDeconstruct ]
       
        ``class`` name ``<<`` [] ``>>``
            ``:`` (Some baseClass) ``,`` interfaces modifiers
            ``{``
                (constructors @ allFields @ allMethods)
            ``}``
        :> MemberDeclarationSyntax
           
    // Generates the code for all the elements of the given namespace.
    let buildNamespace globalContext (nsName : NonNullable<string>, localElements : QsNamespaceElement list) = 
        let buildOne = function
            | QsCallable op when op.Kind = TypeConstructor -> None
            | QsCustomType udt -> udt |> buildUdtClass globalContext |> Some
            | QsCallable op    -> op  |> buildOperationClass globalContext |> Some
        let members = 
            localElements
            |> List.map buildOne
            |> List.choose id

        ``#line hidden`` <| 
        ``namespace`` nsName.Value
            ``{``
                []
                (members)
            ``}``
        :> MemberDeclarationSyntax

    type AttributeGenerator () = 
        inherit NamespaceTransformation(TransformationOptions.NoRebuild)

        let mutable attributes = []
        let GenerateAndAdd attrName json =
            let attr = ``attribute`` (Some ``assembly``) (``ident`` attrName) [ ``literal`` json ]
            attributes <- attr :: attributes

        member internal this.Apply (elements : IEnumerable<QsNamespaceElement>) = 
            attributes <- []
            for element in elements do 
                base.OnNamespaceElement element |> ignore
            attributes |> List.rev

        override this.OnSpecializationDeclaration (spec : QsSpecialization) = 
            (SpecializationDeclarationHeader.New spec).ToJson()
            |> GenerateAndAdd "SpecializationDeclaration"
            spec

        override this.OnCallableDeclaration (callable : QsCallable) = 
            (CallableDeclarationHeader.New callable).ToJson()
            |> GenerateAndAdd "CallableDeclaration"
            base.OnCallableDeclaration callable

        override this.OnTypeDeclaration (qsType : QsCustomType) = 
            (TypeDeclarationHeader.New qsType).ToJson()
            |> GenerateAndAdd "TypeDeclaration"
            qsType


    let buildDeclarationAttributes elements = 
        let generator = new AttributeGenerator()
        generator.Apply elements       

    // Returns only those namespaces and their elements that are defined for the given file.
    let findLocalElements selector fileName syntaxTree =
        let path = 
            match CompilationBuilder.CompilationUnitManager.TryGetUri fileName with 
            | true, uri -> uri.AbsolutePath |> NonNullable<string>.New
            | false, _ -> NonNullable<string>.New ""
        syntaxTree
        |> Seq.map (fun ns -> (ns.Name, (FilterBySourceFile.Apply (ns, path)).Elements |> Seq.choose selector |> Seq.toList))
        |> Seq.sortBy fst
        |> Seq.filter (fun (_,elements) -> not elements.IsEmpty)
        |> Seq.toList

    /// The comment that is displayed at the top of generated files.
    let internal autogenComment = [
        "//------------------------------------------------------------------------------"
        "// <auto-generated>                                                             "
        "//     This code was generated by a tool.                                       "
        "//     Changes to this file may cause incorrect behavior and will be lost if    "
        "//     the code is regenerated.                                                 "
        "// </auto-generated>                                                            "
        "//------------------------------------------------------------------------------"
    ]

    // Builds the C# syntaxTree for the Q# elements defined in the given file.
    let buildSyntaxTree localElements (context : CodegenContext) =         
        let usings = autoNamespaces |> List.map (fun ns -> ``using`` ns)
        let attributes = localElements |> List.map (snd >> buildDeclarationAttributes) |> List.concat
        let namespaces = localElements |> List.map (buildNamespace context)

        ``compilation unit`` 
            attributes
            usings
            namespaces
        // We add a "pragma warning disable 1591" since we don't generate doc comments in our C# code.
        |> ``pragmaDisableWarning`` 1591
        |> ``pragmaDisableWarning`` 0162 // unreachable code
        |> ``with leading comments`` autogenComment

    // Helper method that takes a SyntaxTree, adds trivia (formatting) 
    // and returns it as a string
    let formatSyntaxTree tree =
        try 
            let ws = new AdhocWorkspace()
            let formattedRoot = Formatter.Format(tree, ws)
            formattedRoot.ToFullString()
        with 
        | :?  ReflectionTypeLoadException as l ->
            let msg = l.LoaderExceptions |> Array.fold (fun msg e -> msg + ";" + e.Message) ""
            failwith msg
             
    // Builds the SyntaxTree for callables and types loaded via test names, 
    // formats it and returns it as a string
    let loadedViaTestNames (dllName : NonNullable<string>) globalContext = 
        let isLoadedViaTestName nsElement = 
            let asOption = function | Value _ -> Some nsElement | _ -> None
            match nsElement with  
            | QsCallable c as e -> SymbolResolution.TryGetTestName c.Attributes   
            | QsCustomType t as e -> SymbolResolution.TryGetTestName t.Attributes 
            |> asOption
        let context = {globalContext with fileName = Some dllName.Value} 
        let localElements = findLocalElements isLoadedViaTestName dllName context.allQsElements
        buildSyntaxTree localElements context
        |> formatSyntaxTree

    // Main entry method for a CodeGenerator.
    // Builds the SyntaxTree for the given Q# syntax tree, formats it and returns it as a string
<<<<<<< HEAD
    let generate fileName globalContext = 
        buildSyntaxTree fileName globalContext
        |> formatSyntaxTree
=======
    let generate (fileName : NonNullable<string>) globalContext = 
        let context = {globalContext with fileName = Some fileName.Value} 
        let localElements = findLocalElements Some fileName context.allQsElements
        buildSyntaxTree localElements context
        |> formatSyntaxTree



    
>>>>>>> af4397f9
<|MERGE_RESOLUTION|>--- conflicted
+++ resolved
@@ -1593,6 +1593,7 @@
         let attributes = localElements |> List.map (snd >> buildDeclarationAttributes) |> List.concat
         let namespaces = localElements |> List.map (buildNamespace context)
 
+
         ``compilation unit`` 
             attributes
             usings
@@ -1630,18 +1631,8 @@
 
     // Main entry method for a CodeGenerator.
     // Builds the SyntaxTree for the given Q# syntax tree, formats it and returns it as a string
-<<<<<<< HEAD
-    let generate fileName globalContext = 
-        buildSyntaxTree fileName globalContext
-        |> formatSyntaxTree
-=======
     let generate (fileName : NonNullable<string>) globalContext = 
         let context = {globalContext with fileName = Some fileName.Value} 
         let localElements = findLocalElements Some fileName context.allQsElements
         buildSyntaxTree localElements context
-        |> formatSyntaxTree
-
-
-
-    
->>>>>>> af4397f9
+        |> formatSyntaxTree