﻿// Copyright (c) Microsoft Corporation. All rights reserved.
// Licensed under the MIT License.

namespace Microsoft.Quantum.QsCompiler.CsharpGeneration

open System
open System.Collections.Generic
open System.IO
open Microsoft.Quantum.QsCompiler
open Microsoft.Quantum.QsCompiler.CsharpGeneration
open Microsoft.Quantum.QsCompiler.DataTypes
open Microsoft.Quantum.QsCompiler.ReservedKeywords
open Microsoft.Quantum.QsCompiler.SyntaxTree
open Microsoft.Quantum.QsCompiler.Transformations.BasicTransformations


type Emitter() =

    let _AssemblyConstants = new Dictionary<string, string>()

    interface IRewriteStep with

        member this.Name = "CsharpGeneration"
        member this.Priority = -1 // doesn't matter because this rewrite step is the only one in the dll
        member this.AssemblyConstants = _AssemblyConstants :> IDictionary<string, string> 
        member this.GeneratedDiagnostics = null
        
        member this.ImplementsPreconditionVerification = false
        member this.ImplementsPostconditionVerification = false
        member this.ImplementsTransformation = true

        member this.PreconditionVerification _ = NotImplementedException() |> raise
        member this.PostconditionVerification _ = NotImplementedException() |> raise
        
        member this.Transformation (compilation, transformed) = 
            let step = this :> IRewriteStep
            let dir = step.AssemblyConstants.TryGetValue AssemblyConstants.OutputPath |> function
                | true, outputFolder when outputFolder <> null -> Path.Combine(outputFolder, "src")
                | _ -> step.Name

            let context = CodegenContext.Create (compilation, step.AssemblyConstants)
            let containsEntryPoint = compilation.EntryPoints.Length <> 0
            let targetsQuantumProcessor = 
                match step.AssemblyConstants.TryGetValue "ResolvedExecutionTarget" with
                | true, target -> target = AssemblyConstants.AlfredProcessor || target = AssemblyConstants.BrunoProcessor || target = AssemblyConstants.ClementineProcessor
                | _ -> false
            let includeReferences = containsEntryPoint && targetsQuantumProcessor

            let allSources = GetSourceFiles.Apply compilation.Namespaces 
            let generateCode (fileName : NonNullable<string>) = includeReferences || not ((fileName.Value |> Path.GetFileName).EndsWith ".dll")

            for source in allSources |> Seq.filter generateCode do
                let content = SimulationCode.generate source context
                CompilationLoader.GeneratedFile(source, dir, ".g.cs", content) |> ignore
<<<<<<< HEAD
=======
            for source in allSources |> Seq.filter (not << generateCode) do
                let content = SimulationCode.loadedViaTestNames source context
                CompilationLoader.GeneratedFile(source, dir, ".dll.g.cs", content) |> ignore

            transformed <- compilation
            true
>>>>>>> af4397f9

            match Seq.tryExactlyOne compilation.EntryPoints with
            | Some entryPoint ->
                let callable = context.allCallables.[entryPoint]
                let content = EntryPoint.generate context callable
                CompilationLoader.GeneratedFile(callable.SourceFile, dir, ".EntryPoint.g.cs", content) |> ignore
            | None -> ()

            transformed <- compilation
            true<|MERGE_RESOLUTION|>--- conflicted
+++ resolved
@@ -52,15 +52,9 @@
             for source in allSources |> Seq.filter generateCode do
                 let content = SimulationCode.generate source context
                 CompilationLoader.GeneratedFile(source, dir, ".g.cs", content) |> ignore
-<<<<<<< HEAD
-=======
             for source in allSources |> Seq.filter (not << generateCode) do
                 let content = SimulationCode.loadedViaTestNames source context
                 CompilationLoader.GeneratedFile(source, dir, ".dll.g.cs", content) |> ignore
-
-            transformed <- compilation
-            true
->>>>>>> af4397f9
 
             match Seq.tryExactlyOne compilation.EntryPoints with
             | Some entryPoint ->
