// (C) 2018 ETH Zurich, ITP, Thomas Häner and Damian Steiger

#pragma once

#include "config.hpp"
#include "external/fusion.hpp"
#include "simulator/kernels.hpp"

#ifndef HAVE_INTRINSICS
#include "external/nointrin/kernels.hpp"
#else
#ifdef HAVE_AVX512
#include "external/avx512/kernels.hpp"
#else
#ifdef HAVE_FMA
#include "external/avx2/kernels.hpp"
#else
#include "external/avx/kernels.hpp"
#endif
#endif
#endif

#include <chrono>
namespace Microsoft
{
namespace Quantum
{
    extern int dbgFusedSpan;
    extern int dbgFusedLimit;
    extern int dbgNumThreads;
    extern int dbgReorder;

namespace SIMULATOR
{
class Fused
  {
    //@@@DBG: Everything in here is added for debugging
    mutable int dbgNfused;
    mutable int dbgSize;
    mutable int dbgNqs;
    mutable int dbgNcs;
    mutable int dbgNgates;
    mutable double dbgElapsed;
    mutable double dbgET1;
    mutable double dbgET2;
    mutable std::chrono::system_clock::time_point prev  = std::chrono::system_clock::now();

  public:
      Fused() {
        dbgNfused   = 0;
        dbgSize     = 0;
        dbgNqs      = 0;
        dbgNcs      = 0;
        dbgNgates   = 0;
        dbgElapsed  = 0.0;
        dbgET1      = 0.0;
        dbgET2      = 0.0;

        wfnCapacity     = 0u; //@@@DBG used to optimize parameters
        maxFusedSpan    =-1;
        maxFusedDepth   = 99;
    }

    inline void reset()
    {
      fusedgates = Fusion();
    }

    Fusion getFusedGates() const {
        return fusedgates;
    }
    
    void setFusedGates(Fusion newFG) const {
        fusedgates = newFG;
    }

    
    template <class T, class A>
    void flush(std::vector<T, A>& wfn) const
    {
      if (fusedgates.size() == 0)
        return;
      
      Fusion::Matrix m;
      Fusion::IndexVector qs, cs;
      
      std::chrono::system_clock::time_point dbgT1 = std::chrono::system_clock::now();
      fusedgates.perform_fusion(m, qs, cs);
      std::chrono::system_clock::time_point dbgT2 = std::chrono::system_clock::now();
      std::chrono::duration<double> dbgE = dbgT2 - dbgT1;
      dbgET1 += dbgE.count();

      std::size_t cmask = 0;
      for (auto c : cs)
        cmask |= (1ull << c);
      
      dbgNfused++;
      dbgSize += fusedgates.size();
      dbgNqs += fusedgates.num_qubits();
      dbgNcs += fusedgates.num_controls();

      dbgT1 = std::chrono::system_clock::now();
      switch (qs.size())
      {
        case 1:
          ::kernel(wfn, qs[0], m, cmask);
          break;
        case 2:
          ::kernel(wfn, qs[1], qs[0], m, cmask);
          break;
        case 3:
          ::kernel(wfn, qs[2], qs[1], qs[0], m, cmask);
          break;
        case 4:
          ::kernel(wfn, qs[3], qs[2], qs[1], qs[0], m, cmask);
          break;
        case 5:
          ::kernel(wfn, qs[4], qs[3], qs[2], qs[1], qs[0], m, cmask);
          break;
        case 6:
            ::kernel(wfn, qs[5], qs[4], qs[3], qs[2], qs[1], qs[0], m, cmask);
            break;
        case 7:
            ::kernel(wfn, qs[6], qs[5], qs[4], qs[3], qs[2], qs[1], qs[0], m, cmask);
            break;
      }

      dbgT2 = std::chrono::system_clock::now();
      dbgE = dbgT2 - dbgT1;
      dbgET2 += dbgE.count();

      fusedgates = Fusion();

      std::chrono::system_clock::time_point curr = std::chrono::system_clock::now();
      std::chrono::duration<double> elapsed = curr - prev;
      dbgElapsed = elapsed.count();
      double timeInt = log((float)wfn.capacity()) / log(2.0);
      timeInt = (timeInt * timeInt) / 20.0;

      if (dbgElapsed >= timeInt) { 
            double nFused = (float)dbgNfused;
            printf("@@@DBG sz=%.2f nQs=%.2f nCs=%.2f flsh=%8.2g gts=%8.2g elap=%5.1f gps=%10.4g (fus=%5.1f%%, ker=%5.1f%%)\n",
                ((float)dbgSize / nFused),
                ((float)dbgNqs / nFused),
                ((float)dbgNcs / nFused),
                nFused,
                (float)dbgNgates,
                dbgElapsed,
                (float)dbgNgates / dbgElapsed,
                dbgET1 * 100.0 / dbgElapsed,
                dbgET2 * 100.0 / dbgElapsed);
          fflush(stdout);
          dbgET1    = 0.0;
          dbgET2    = 0.0;
          prev      = curr;
          dbgNgates = 0;
      }

    }
    
    template <class T, class A1, class A2>
    bool subsytemwavefunction(std::vector<T, A1>& wfn,
                              std::vector<unsigned> const& qs,
                              std::vector<T, A2>& qubitswfn,
                              double tolerance)
    {
      flush(wfn); // we have to flush before we can extract the state
      return kernels::subsytemwavefunction(wfn, qs, qubitswfn, tolerance);
    }
    
    template <class M>
    Fusion::Matrix convertMatrix(M const& m)
    {
      Fusion::Matrix mat(2, Fusion::Matrix::value_type(2));
      for (unsigned i = 0; i < 2; ++i)
        for (unsigned j = 0; j < 2; ++j)
          mat[i][j] = static_cast<ComplexType>(m(i, j));
      return mat;
    }
    
    template <class T, class A, class M>
    void apply_controlled(std::vector<T, A>& wfn, M const& mat, std::vector<unsigned> const& cs, unsigned q)
    {
        dbgNgates++;
        Fusion::IndexVector qs      = std::vector<unsigned>(1, q);
        fusedgates.insert(convertMatrix(mat), qs, cs);
    }

    template <class T, class A, class M>
    void apply(std::vector<T, A>& wfn, M const& mat, unsigned q)
    {
      std::vector<unsigned> cs;
      apply_controlled(wfn, mat, cs, q);
    }

    template <class T, class A, class M>
    bool shouldFlush(std::vector<T, A>& wfn, M const& mat, std::vector<unsigned> const& cs, unsigned q)
    {
        // Major runtime logic change here

      // Have to update capacity as the WFN grows
        if (wfnCapacity != wfn.capacity()) {
            wfnCapacity = wfn.capacity();
            char* envNT = NULL;
            size_t len;
#ifdef _MSC_VER
            errno_t err = _dupenv_s(&envNT, &len, "OMP_NUM_THREADS");
#else
            envNT = getenv("OMP_NUM_THREADS");
#endif
            if (envNT == NULL) { // If the user didn't force the number of threads, make an intelligent guess
<<<<<<< HEAD
                int nMaxThrds = std::thread::hardware_concurrency();        // Logical HW threads
                if (nMaxThrds > 4) nMaxThrds/= 2;                           // Assume we have hyperthreading (no consistent/concise way to do this)
                if (wfnCapacity < 1u << 12)       nMaxThrds = 1;
                else if (wfnCapacity < 1u << 16)  nMaxThrds = 2;
                else if (wfnCapacity < 1u << 20)  nMaxThrds = 3;
                //printf("@@@DBG: Set nMaxThrds=%d\n", nMaxThrds);
=======
                int nMaxThrds = 4;
                if (wfnCapacity < 1ul << 14)      nMaxThrds = 1;
                else if (wfnCapacity < 1ul << 16) nMaxThrds = 2;
                else if (wfnCapacity < 1ul << 20) nMaxThrds = 3;
                int nProcs = omp_get_num_procs();
                if (nProcs < 3) nMaxThrds = nProcs;
                if (dbgNumThreads > 0) nMaxThrds = dbgNumThreads; //@@@DBG allow for debugging from above
>>>>>>> 075588fe
                omp_set_num_threads(nMaxThrds);
            }

            // This is now pretty much unlimited, could be set in the future
            maxFusedDepth = dbgFusedLimit;
            if (maxFusedDepth < 0) maxFusedDepth = 99;

            maxFusedSpan = dbgFusedSpan;
            if (maxFusedSpan < 0) {
                // Default for large problems (optimized with benchmarks)
                maxFusedSpan = 3;
                // Reduce size for small problems (optimized with benchmarks)
                if (wfnCapacity < 1ul << 20) maxFusedSpan = 2;
            }
            printf("@@@DBG: OMP_NUM_THREADS=%d fusedSpan=%d fusedDepth=%d wfnCapacity=%u\n", omp_get_max_threads(), maxFusedSpan, maxFusedDepth, (unsigned)wfnCapacity);
        }
        // New rules of when to stop fusing
        Fusion::IndexVector qs = std::vector<unsigned>(1, q);

        return (fusedgates.predict(qs, cs) > maxFusedSpan || fusedgates.size() >= (unsigned)maxFusedDepth);
    }

  private:
    mutable Fusion fusedgates;
    
    // New runtime optimization settings
    mutable size_t wfnCapacity;
    mutable int    maxFusedSpan;
    mutable int    maxFusedDepth;
  };
  
  

}
}
}<|MERGE_RESOLUTION|>--- conflicted
+++ resolved
@@ -209,22 +209,12 @@
             envNT = getenv("OMP_NUM_THREADS");
 #endif
             if (envNT == NULL) { // If the user didn't force the number of threads, make an intelligent guess
-<<<<<<< HEAD
                 int nMaxThrds = std::thread::hardware_concurrency();        // Logical HW threads
                 if (nMaxThrds > 4) nMaxThrds/= 2;                           // Assume we have hyperthreading (no consistent/concise way to do this)
                 if (wfnCapacity < 1u << 12)       nMaxThrds = 1;
                 else if (wfnCapacity < 1u << 16)  nMaxThrds = 2;
                 else if (wfnCapacity < 1u << 20)  nMaxThrds = 3;
                 //printf("@@@DBG: Set nMaxThrds=%d\n", nMaxThrds);
-=======
-                int nMaxThrds = 4;
-                if (wfnCapacity < 1ul << 14)      nMaxThrds = 1;
-                else if (wfnCapacity < 1ul << 16) nMaxThrds = 2;
-                else if (wfnCapacity < 1ul << 20) nMaxThrds = 3;
-                int nProcs = omp_get_num_procs();
-                if (nProcs < 3) nMaxThrds = nProcs;
-                if (dbgNumThreads > 0) nMaxThrds = dbgNumThreads; //@@@DBG allow for debugging from above
->>>>>>> 075588fe
                 omp_set_num_threads(nMaxThrds);
             }
 
