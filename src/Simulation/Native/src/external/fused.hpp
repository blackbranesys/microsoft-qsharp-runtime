--- conflicted
+++ resolved
@@ -47,11 +47,6 @@
 
   public:
       Fused() {
-<<<<<<< HEAD
-        wfnCapacity     = 0u; // used to optimize runtime parameters
-        maxFusedSpan    =-1;  // determine span to use at runtime
-        maxFusedDepth   = 99; // determine max depth to use at runtime
-=======
         dbgNfused   = 0;
         dbgSize     = 0;
         dbgNqs      = 0;
@@ -64,7 +59,6 @@
         wfnCapacity     = 0u; //@@@DBG used to optimize parameters
         maxFusedSpan    =-1;
         maxFusedDepth   = 99;
->>>>>>> e05e715c
     }
 
     inline void reset()
@@ -82,12 +76,9 @@
       
       std::chrono::system_clock::time_point dbgT1 = std::chrono::system_clock::now();
       fusedgates.perform_fusion(m, qs, cs);
-<<<<<<< HEAD
-=======
       std::chrono::system_clock::time_point dbgT2 = std::chrono::system_clock::now();
       std::chrono::duration<double> dbgE = dbgT2 - dbgT1;
       dbgET1 += dbgE.count();
->>>>>>> e05e715c
 
       std::size_t cmask = 0;
       for (auto c : cs)
@@ -124,13 +115,10 @@
             break;
       }
 
-<<<<<<< HEAD
-=======
       dbgT2 = std::chrono::system_clock::now();
       dbgE = dbgT2 - dbgT1;
       dbgET2 += dbgE.count();
 
->>>>>>> e05e715c
       fusedgates = Fusion();
 
       std::chrono::system_clock::time_point curr = std::chrono::system_clock::now();
@@ -183,7 +171,6 @@
     template <class T, class A, class M>
     void apply_controlled(std::vector<T, A>& wfn, M const& mat, std::vector<unsigned> const& cs, unsigned q)
     {
-<<<<<<< HEAD
       // Major runtime logic change here
 
         // Have to update capacity as the WFN grows
@@ -218,30 +205,6 @@
         Fusion::IndexVector qs      = std::vector<unsigned>(1, q);
         if (fusedgates.predict(qs, cs) > maxFusedSpan || fusedgates.size() >= maxFusedDepth)  flush(wfn);
         fusedgates.insert(convertMatrix(mat), qs, cs);
-=======
-        if (wfnCapacity != wfn.capacity()) {
-            wfnCapacity = wfn.capacity();
-            maxFusedDepth = dbgFusedLimit;
-            if (maxFusedDepth < 0) maxFusedDepth = 99;
-
-            maxFusedSpan = dbgFusedSpan;
-            
-            printf("@@@DBG: OMP_NUM_THREADS=%d fusedSpan=%d fusedDepth=%d wfnCapacity=%u\n", omp_get_max_threads(), maxFusedSpan, maxFusedDepth, (unsigned)wfnCapacity);
-        }
-        dbgNgates++;
-        if (fusedgates.num_qubits() + fusedgates.num_controls() + cs.size() > 8 || fusedgates.size() > 15)
-            flush(wfn);
-        Fusion newgates = fusedgates;
-        newgates.insert(convertMatrix(mat), std::vector<unsigned>(1, q), cs);
-
-        if (newgates.num_qubits() > 4)
-        {
-            flush(wfn);
-            fusedgates.insert(convertMatrix(mat), std::vector<unsigned>(1, q), cs);
-        }
-        else
-            fusedgates = newgates;
->>>>>>> e05e715c
     }
 
     template <class T, class A, class M>
@@ -252,13 +215,8 @@
     }
   private:
     mutable Fusion fusedgates;
-<<<<<<< HEAD
 
     //: New runtime optimizatin settings
-=======
-    
-    // New runtime optimization settings
->>>>>>> e05e715c
     mutable size_t wfnCapacity;
     mutable int    maxFusedSpan;
     mutable int    maxFusedDepth;
