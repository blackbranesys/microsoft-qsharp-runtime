// (C) 2018 ETH Zurich, ITP, Thomas Häner and Damian Steiger

template <class V, class M>
inline void kernel_core(V& psi, std::size_t I, std::size_t d0, M const& m)
{
	std::complex<double> v[1];

	v[0] = psi[I];

	std::complex<double> tmp[2] = {0., 0.};

	tmp[0] = fma(v[0], m[0], tmp[0]);
	tmp[1] = fma(v[0], m[1], tmp[1]);

	v[0] = psi[I + d0];

	tmp[0] = fma(v[0], m[2], tmp[0]);
	tmp[1] = fma(v[0], m[3], tmp[1]);
	psi[I] = tmp[0];
	psi[I + d0] = tmp[1];

}

// bit indices id[.] are given from high to low (e.g. control first for CNOT)
template <class V, class M>
void kernel(V& psi, unsigned id0, M const& matrix, std::size_t ctrlmask)
{
     std::size_t n = psi.size();
	std::size_t d0 = 1ULL << id0;
	auto m = matrix;
	std::size_t dsorted[] = {d0};
	permute_qubits_and_matrix(dsorted, 1, m);

	std::complex<double> mm[4];
	for (unsigned b = 0; b < 2; ++b){
		for (unsigned r = 0; r < 2; ++r){
			for (unsigned c = 0; c < 1; ++c){
				mm[b*2+r*1+c] = m[r][c+b*1];
			}
		}
	}


#ifndef _MSC_VER
	if (ctrlmask == 0){
<<<<<<< HEAD
		#pragma omp parallel for collapse(LOOP_COLLAPSE1) schedule(static)
=======
		#pragma omp parallel for collapse(LOOP_COLLAPSE1) schedule(static) proc_bind(spread)
>>>>>>> b9af6c94
		for (std::size_t i0 = 0; i0 < n; i0 += 2 * dsorted[0]){
			for (std::size_t i1 = 0; i1 < dsorted[0]; ++i1){
				kernel_core(psi, i0 + i1, dsorted[0], mm);
			}
		}
	}
	else{
		#pragma omp parallel for collapse(LOOP_COLLAPSE1) schedule(static)
		for (std::size_t i0 = 0; i0 < n; i0 += 2 * dsorted[0]){
			for (std::size_t i1 = 0; i1 < dsorted[0]; ++i1){
				if (((i0 + i1)&ctrlmask) == ctrlmask)
					kernel_core(psi, i0 + i1, dsorted[0], mm);
			}
		}
	}
#else
	std::intptr_t zero = 0;
	std::intptr_t dmask = dsorted[0];

	if (ctrlmask == 0){
		#pragma omp parallel for schedule(static)
		for (std::intptr_t i = 0; i < static_cast<std::intptr_t>(n); ++i)
			if ((i & dmask) == zero)
				kernel_core(psi, i, dsorted[0], mm);
	} else {
		#pragma omp parallel for schedule(static)
		for (std::intptr_t i = 0; i < static_cast<std::intptr_t>(n); ++i)
			if ((i & ctrlmask) == ctrlmask && (i & dmask) == zero)
				kernel_core(psi, i, dsorted[0], mm);
	}
#endif
}
<|MERGE_RESOLUTION|>--- conflicted
+++ resolved
@@ -43,11 +43,7 @@
 
 #ifndef _MSC_VER
 	if (ctrlmask == 0){
-<<<<<<< HEAD
-		#pragma omp parallel for collapse(LOOP_COLLAPSE1) schedule(static)
-=======
 		#pragma omp parallel for collapse(LOOP_COLLAPSE1) schedule(static) proc_bind(spread)
->>>>>>> b9af6c94
 		for (std::size_t i0 = 0; i0 < n; i0 += 2 * dsorted[0]){
 			for (std::size_t i1 = 0; i1 < dsorted[0]; ++i1){
 				kernel_core(psi, i0 + i1, dsorted[0], mm);
