--- conflicted
+++ resolved
@@ -79,24 +79,11 @@
 
         protected class StackFrame
         {
-<<<<<<< HEAD
-            internal IApplyData Data;
-            internal IEnumerable<Qubit> QubitsInArgument => Data?.Qubits;
-            internal List<Qubit> _locals; // Qubits allocated/borrowed in the current operation
-
-            public StackFrame()
-            {
-                Data = null;
-            }
-
-            public StackFrame(IApplyData data)
-=======
             internal IApplyData? Data;
             internal IEnumerable<Qubit>? QubitsInArgument => Data?.Qubits;
             private List<Qubit>? _locals; // Qubits allocated/borrowed in the current operation
 
             public StackFrame(IApplyData data = null)
->>>>>>> cbbf458a
             {
                 Data = data;
             }
@@ -115,23 +102,13 @@
             }
         }
 
-<<<<<<< HEAD
-        protected readonly Stack<StackFrame> operationStack; // Stack of operation calls.
-        protected StackFrame curFrame; // Current stack frame - all qubits in current scope are listed here.
-=======
         protected readonly Stack<StackFrame> operationStack; // Stack of operation calls, including the current frame for the current scope
->>>>>>> cbbf458a
 
         public virtual void OnOperationStart(ICallable _, IApplyData values)
         {
             if (!DisableBorrowing)
             {
-<<<<<<< HEAD
-                operationStack.Push(curFrame);
-                curFrame = new StackFrame(values);
-=======
                 operationStack.Push(new StackFrame(values));
->>>>>>> cbbf458a
             }
         }
 
@@ -139,11 +116,7 @@
         {
             if (!DisableBorrowing)
             {
-<<<<<<< HEAD
-                curFrame = operationStack.Pop();
-=======
                 operationStack.Pop();
->>>>>>> cbbf458a
             }
         }
 
@@ -199,11 +172,7 @@
             if (!DisableBorrowing)
             {
                 operationStack = new Stack<StackFrame>();
-<<<<<<< HEAD
-                curFrame = new StackFrame();
-=======
                 operationStack.Push(new StackFrame());
->>>>>>> cbbf458a
             }
         }
 
@@ -263,39 +232,6 @@
             return qubits[id] >= AllocatedForBorrowing;
         }
 
-<<<<<<< HEAD
-        public virtual long GetQubitsAvailableToBorrowCount(int stackFrame)
-        {
-            StackFrame frame = curFrame;
-            if (stackFrame > 0)
-            {
-                var popped = new Stack<StackFrame>();
-                while (--stackFrame > 0)
-                {
-                    popped.Push(operationStack.Pop());
-                }
-                frame = operationStack.Peek();
-                while (popped.TryPop(out var f))
-                {
-                    operationStack.Push(f);
-                }
-            }
-            return DisableBorrowing ? 0 : NumAllocatedQubits - QubitsInUseCount(frame);
-        }
-
-        public long GetFreeQubitsCount()
-        {
-            return NumQubits - NumDisabledQubits - NumAllocatedQubits;
-        }
-
-        public long GetAllocatedQubitsCount()
-        {
-            return NumAllocatedQubits;
-        }
-
-        public virtual IEnumerable<long> GetAllocatedIds()
-        {
-=======
         public virtual long QubitsAvailableToBorrowCount(int stackFrame)
         {
             if (DisableBorrowing)
@@ -322,7 +258,6 @@
 
         public virtual IEnumerable<long> AllocatedIds()
         {
->>>>>>> cbbf458a
             for (long i = 0; i < qubits.LongLength; i++)
             {
                 if (!IsFree(i)) yield return i;
@@ -336,7 +271,6 @@
         /// Once a qubit is disabled it can never be reallocated.
         /// </summary>
         public virtual void Disable(Qubit qubit)
-<<<<<<< HEAD
         {
             qubits[qubit.Id] = Disabled;
             NumDisabledQubits++;
@@ -351,22 +285,6 @@
         /// </summary>
         public void Disable(IQArray<Qubit> qubitsToDisable)
         {
-=======
-        {
-            qubits[qubit.Id] = Disabled;
-            NumDisabledQubits++;
-
-            NumAllocatedQubits--;
-            Debug.Assert(NumAllocatedQubits >= 0);
-        }
-
-        /// <summary>
-        /// Disables a set of given qubits.
-        /// Once a qubit is disabled it can never be reallocated.
-        /// </summary>
-        public void Disable(IQArray<Qubit> qubitsToDisable)
-        {
->>>>>>> cbbf458a
             if (qubitsToDisable == null || qubitsToDisable.Length == 0)
             {
                 return;
@@ -386,11 +304,7 @@
         /// Allocates a qubit.
         /// Returns null if the qubit cannot be allocated.
         /// </summary>
-<<<<<<< HEAD
-        protected virtual Qubit Allocate(bool usedOnlyForBorrowing)
-=======
         protected virtual Qubit? Allocate(bool usedOnlyForBorrowing)
->>>>>>> cbbf458a
         {
             if (free == None)
             {
@@ -453,11 +367,7 @@
             NumAllocatedQubits++;
             if (!DisableBorrowing)
             {
-<<<<<<< HEAD
-                curFrame.Locals.Add(ret);
-=======
                 operationStack.Peek().Locals.Add(ret);
->>>>>>> cbbf458a
             }
             return ret;
         }
@@ -468,11 +378,7 @@
         /// </summary>
         public Qubit Allocate()
         {
-<<<<<<< HEAD
-            Qubit qb = Allocate(usedOnlyForBorrowing: false);
-=======
             Qubit? qb = Allocate(usedOnlyForBorrowing: false);
->>>>>>> cbbf458a
             if (qb == null)
             {
                 throw new NotEnoughQubits(1, this.FreeQubitsCount);
@@ -498,13 +404,8 @@
             QArray<Qubit> result = QArray<Qubit>.Create(numToAllocate); 
             for (int i = 0; i < numToAllocate; i++)
             {
-<<<<<<< HEAD
-                result.Modify(i, Allocate(usedOnlyForBorrowing: false));
-                if (result[i] == null)
-=======
                 Qubit? allocated = Allocate(usedOnlyForBorrowing: false);
                 if (allocated == null)
->>>>>>> cbbf458a
                 {
                     for (int k = 0; k < i; k++)
                     {
@@ -558,23 +459,13 @@
                 qubits[qubit.Id] = None;
                 freeTail = qubit.Id;
             }
-<<<<<<< HEAD
 
             NumAllocatedQubits--;
             Debug.Assert(NumAllocatedQubits >= 0);
 
             if (!DisableBorrowing)
             {
-                bool success = curFrame.Locals.Remove(qubit);
-=======
-
-            NumAllocatedQubits--;
-            Debug.Assert(NumAllocatedQubits >= 0);
-
-            if (!DisableBorrowing)
-            {
                 bool success = operationStack.Peek().Locals.Remove(qubit);
->>>>>>> cbbf458a
                 Debug.Assert(success, "Releasing qubit that is not a local variable in scope.");
             }
         }
@@ -608,37 +499,22 @@
         #region Borrow
 
         /// <summary>
-<<<<<<< HEAD
-        /// Returns a qubit that is free, not disabled, and not listed as in use, whose id is in [minId, maxId).
-=======
         /// Returns a qubit that is allocated, not disabled, and not listed as in use, whose id is in [minId, maxId).
->>>>>>> cbbf458a
         /// </summary>
         /// <param name="qubitsInUseSortedById">Contains the qubits that cannot be borrowed, where the qubits with the lowest ids are queued first.</param>
         /// <param name="minId">Only qubits whose id is larger or equal to minId will be considered for borrowing. Set to 0 if unspecified.</param>
         /// <param name="maxId">Only qubits whose id is smaller than maxId will be considered for borrowing. Set to NumQubits if unspecified.</param>
         /// <returns></returns>
-<<<<<<< HEAD
-        protected virtual Qubit Borrow(Stack<Qubit> qubitsInUseSortedById, long minId = 0, long maxId = -1)
-=======
         protected virtual Qubit? Borrow(Stack<Qubit> qubitsInUseSortedById, long minId = 0, long maxId = -1)
->>>>>>> cbbf458a
         {
             maxId = maxId < 0 ? NumQubits : maxId;
             for (long curQubit = System.Math.Max(0, minId); curQubit < maxId; curQubit++)
             {
-<<<<<<< HEAD
-                while (IsFree(curQubit) || IsDisabled(curQubit))
-                {
-                    curQubit++;
-                }
-=======
                 if (IsFree(curQubit) || IsDisabled(curQubit))
                 {
                     continue;
                 }
 
->>>>>>> cbbf458a
                 bool gotNextInUse = qubitsInUseSortedById.TryPeek(out Qubit nextInUse);
                 if (gotNextInUse && nextInUse.Id == curQubit)
                 {
@@ -654,11 +530,7 @@
                 Qubit ret = CreateQubitObject(curQubit);
                 if (!DisableBorrowing)
                 {
-<<<<<<< HEAD
-                    curFrame.Locals.Add(ret);
-=======
                     operationStack.Peek().Locals.Add(ret);
->>>>>>> cbbf458a
                 }
                 return ret;
             }
@@ -675,28 +547,6 @@
             long lastBorrowedId = -1;
             for (long curBorrowed = 0; curBorrowed < numBorrowed; ++curBorrowed)
             {
-<<<<<<< HEAD
-                borrowed.Modify(curBorrowed, Borrow(inUse, minId: lastBorrowedId + 1));
-                lastBorrowedId = borrowed[curBorrowed].Id;
-            }
-
-            if (numBorrowed < numToBorrow)
-            { // Not enough qubits to borrow. Allocate what was not borrowed.
-                for (long i = numBorrowed; i < numToBorrow; i++)
-                {
-                    borrowed.Modify(i, Allocate(usedOnlyForBorrowing: true));
-                    if (borrowed[(int)i] == null)
-                    {
-                        for (long k = numBorrowed; k < i; k++)
-                        {
-                            Release(borrowed[(int)k], wasUsedOnlyForBorrowing: true);
-                        }
-                        throw new NotEnoughQubits(numToBorrow, numBorrowed + GetFreeQubitsCount());
-                    }
-                }
-            }
-
-=======
                 Qubit? bq = Borrow(inUse, minId: lastBorrowedId + 1);
                 if (bq == null) // should not happen
                 {
@@ -724,7 +574,6 @@
                 }
             }
 
->>>>>>> cbbf458a
             return borrowed;
         }
 
@@ -748,11 +597,7 @@
                 return Allocate(numToBorrow);
             }
 
-<<<<<<< HEAD
-            return Borrow(numToBorrow, QubitsInUse(curFrame));
-=======
             return Borrow(numToBorrow, QubitsInUse(operationStack.Peek()));
->>>>>>> cbbf458a
         }
 
         public Qubit Borrow()
@@ -762,11 +607,7 @@
                 return Allocate();
             }
 
-<<<<<<< HEAD
-            var inUse = new Stack<Qubit>(QubitsInUse(curFrame).Distinct().OrderByDescending(q => q.Id));
-=======
             var inUse = new Stack<Qubit>(QubitsInUse(operationStack.Peek()).Distinct().OrderByDescending(q => q.Id));
->>>>>>> cbbf458a
             return NumAllocatedQubits == inUse.Count ? Allocate() : (Borrow(inUse) ?? Allocate());
         }
 
@@ -805,11 +646,7 @@
                 }
                 else
                 {
-<<<<<<< HEAD
-                    bool success = curFrame.Locals.Remove(qubit); // Could be more efficient here going from the end manually.
-=======
                     bool success = operationStack.Peek().Locals.Remove(qubit); // Could be more efficient here going from the end manually.
->>>>>>> cbbf458a
                     Debug.Assert(success, "Returning qubit that is not a local variable in scope.");
                 }
             }
